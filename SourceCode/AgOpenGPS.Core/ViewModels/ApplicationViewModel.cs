﻿using AgLibrary.ViewModels;
using AgOpenGPS.Core.Models;
using AgOpenGPS.Core.Presenters;
using AgOpenGPS.Core.Streamers;
using System.Windows.Input;

namespace AgOpenGPS.Core.ViewModels
{
    public class ApplicationViewModel : DayNightAndUnitsViewModel
    {
        private readonly ApplicationModel _applicationModel;
        private readonly FieldDescriptionStreamer _fieldDescriptionStreamer;
        private readonly FieldStreamer _fieldStreamer;
        private ApplicationPresenter _applicationPresenter;
        private StartNewFieldViewModel _startNewFieldViewModel;

        public ApplicationViewModel(
            ApplicationModel applicationModel,
            FieldDescriptionStreamer fieldDescriptionStreamer,
            FieldStreamer fieldStreamer)
        {
            _applicationModel = applicationModel;
            _fieldDescriptionStreamer = fieldDescriptionStreamer;
            _fieldStreamer = fieldStreamer;
            StartNewFieldCommand = new RelayCommand(StartNewField);
        }

        public void SetPresenter(ApplicationPresenter appPresenter)
        {
            _applicationPresenter = appPresenter;
        }

        public ICommand StartNewFieldCommand { get; }

        public StartNewFieldViewModel StartNewFieldViewModel
        {
            get
            {
                if (_startNewFieldViewModel == null)
                {
                    _startNewFieldViewModel =
                        new StartNewFieldViewModel(
<<<<<<< HEAD
                            _applicationModel,
                            _fieldDescriptionStreamer,
                            _fieldStreamer);
=======
                            _appModel,
                            _applicationPresenter.PanelPresenter.NewFieldPanelPresenter);
>>>>>>> 6d9461db
                }
                return _startNewFieldViewModel;
            }
        }

        private void StartNewField()
        {
            _applicationPresenter.PresentStartNewField(StartNewFieldViewModel);
        }
    }
}<|MERGE_RESOLUTION|>--- conflicted
+++ resolved
@@ -40,14 +40,10 @@
                 {
                     _startNewFieldViewModel =
                         new StartNewFieldViewModel(
-<<<<<<< HEAD
                             _applicationModel,
                             _fieldDescriptionStreamer,
-                            _fieldStreamer);
-=======
-                            _appModel,
+                            _fieldStreamer,
                             _applicationPresenter.PanelPresenter.NewFieldPanelPresenter);
->>>>>>> 6d9461db
                 }
                 return _startNewFieldViewModel;
             }
