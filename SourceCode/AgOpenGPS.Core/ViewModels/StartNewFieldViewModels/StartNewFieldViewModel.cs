--- conflicted
+++ resolved
@@ -11,31 +11,23 @@
     public class StartNewFieldViewModel : DayNightAndUnitsViewModel
     {
         private readonly ApplicationModel _appModel;
-<<<<<<< HEAD
         private readonly FieldDescriptionStreamer _fieldDescriptionStreamer;
         private readonly FieldStreamer _fieldStreamer;
-=======
         private readonly INewFieldPanelPresenter _newFieldPanelPresenter;
->>>>>>> 6d9461db
         private SelectNearFieldViewModel _selectNearFieldViewModel;
         private CreateFromExistingFieldViewModel _createFromExistingFieldViewModel;
         private SelectFieldViewModel _selectFieldViewModel;
 
         public StartNewFieldViewModel(
             ApplicationModel appModel,
-<<<<<<< HEAD
             FieldDescriptionStreamer fieldDescriptionStreamer,
-            FieldStreamer fieldStreamer)
+            FieldStreamer fieldStreamer,
+            INewFieldPanelPresenter newFieldPanelPresenter)
         {
             _appModel = appModel;
             _fieldDescriptionStreamer = fieldDescriptionStreamer;
             _fieldStreamer = fieldStreamer;
-=======
-            INewFieldPanelPresenter newFieldPanelPresenter)
-        {
-            _appModel = appModel;
             _newFieldPanelPresenter = newFieldPanelPresenter;
->>>>>>> 6d9461db
             StartSelectNearFieldCommand = new RelayCommand(StartSelectNearField);
             StartCreateFieldFromExistingCommand = new RelayCommand(StartCreateFieldFromExisting);
             StartSelectFieldCommand = new RelayCommand(StartSelectField);
@@ -50,15 +42,11 @@
                 if (_selectNearFieldViewModel == null)
                 {
                     _selectNearFieldViewModel =
-<<<<<<< HEAD
                         new SelectNearFieldViewModel(
                             _appModel,
                             _fieldDescriptionStreamer,
                             _fieldStreamer,
-                            PanelPresenter);
-=======
-                        new SelectNearFieldViewModel(_appModel, _newFieldPanelPresenter);
->>>>>>> 6d9461db
+                            _newFieldPanelPresenter);
                     AddChild(_selectNearFieldViewModel);
                 }
                 return _selectNearFieldViewModel;
@@ -72,15 +60,11 @@
                 if (_createFromExistingFieldViewModel == null)
                 {
                     _createFromExistingFieldViewModel =
-<<<<<<< HEAD
                         new CreateFromExistingFieldViewModel(
                             _appModel,
                             _fieldDescriptionStreamer,
                             _fieldStreamer,
-                            PanelPresenter);
-=======
-                        new CreateFromExistingFieldViewModel(_appModel, _newFieldPanelPresenter);
->>>>>>> 6d9461db
+                            _newFieldPanelPresenter);
                     AddChild(_createFromExistingFieldViewModel);
                 }
                 return _createFromExistingFieldViewModel;
@@ -93,16 +77,12 @@
             {
                 if (_selectFieldViewModel == null)
                 {
-<<<<<<< HEAD
                     _selectFieldViewModel =
                         new SelectFieldViewModel(
                             _appModel,
                             _fieldDescriptionStreamer,
                             _fieldStreamer,
-                            PanelPresenter);
-=======
-                    _selectFieldViewModel = new SelectFieldViewModel(_appModel, _newFieldPanelPresenter);
->>>>>>> 6d9461db
+                            _newFieldPanelPresenter);
                     AddChild(_selectFieldViewModel);
                 }
                 return _selectFieldViewModel;
