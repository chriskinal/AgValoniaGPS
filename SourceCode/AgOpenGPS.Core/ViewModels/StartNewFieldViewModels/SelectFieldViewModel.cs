--- conflicted
+++ resolved
@@ -11,13 +11,9 @@
         private readonly INewFieldPanelPresenter _newFieldPanelPresenter;
         public SelectFieldViewModel(
             ApplicationModel appModel,
-<<<<<<< HEAD
             FieldDescriptionStreamer fieldDescriptionStreamer,
             FieldStreamer fieldStreamer,
-            IPanelPresenter panelPresenter
-=======
             INewFieldPanelPresenter newFieldPanelPresenter
->>>>>>> 6d9461db
         )
             : base(appModel, fieldDescriptionStreamer, fieldStreamer)
         {
