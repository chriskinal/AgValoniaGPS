﻿using AgLibrary.ViewModels;
using AgOpenGPS.Core.Interfaces;
using AgOpenGPS.Core.Models;
using System.Globalization;
using System;
using System.Windows.Input;
using AgOpenGPS.Core.Streamers;

namespace AgOpenGPS.Core.ViewModels
{
    public class CreateFromExistingFieldViewModel : FieldTableViewModel
    {
        private readonly INewFieldPanelPresenter _newFieldPanelPresenter;
        private string _newFieldName = "";

        public CreateFromExistingFieldViewModel(
            ApplicationModel appModel,
<<<<<<< HEAD
            FieldDescriptionStreamer fieldDescriptionStreamer,
            FieldStreamer fieldStreamer,
            IPanelPresenter panelPresenter
=======
            INewFieldPanelPresenter newFieldPanelPresenter
>>>>>>> 6d9461db
        )
            : base(appModel, fieldDescriptionStreamer, fieldStreamer)
        {
            _newFieldPanelPresenter = newFieldPanelPresenter;
            AddVehicleCommand = new RelayCommand(AddVehicle);
            AddDateCommand = new RelayCommand(AddDate);
            AddTimeCommand = new RelayCommand(AddTime);
            BackSpaceCommand = new RelayCommand(BackSpace);
        }

        public new FieldDescriptionViewModel LocalSelectedField
        {
            get { return _localSelectedField; }
            set
            {
                if (value != _localSelectedField)
                {
                    _localSelectedField = value;
                    NotifyPropertyChanged();
                    NewFieldName = _localSelectedField.FieldName;
                }
            }
        }

        public string NewFieldName
        {
            get { return _newFieldName; }
            set {
                if (value != _newFieldName )
                {
                    _newFieldName = value;
                    NotifyPropertyChanged();
                }
            }
        }

        public ICommand AddVehicleCommand { get; }
        public ICommand AddDateCommand { get; }
        public ICommand AddTimeCommand { get; }
        public ICommand BackSpaceCommand { get; }


        public bool MustCopyFlags { get; set; }
        public bool MustCopyMapping { get; set; }
        public bool MustCopyHeadland { get; set; }
        public bool MustCopyLines { get; set; }

        private void AddVehicle()
        {
            NewFieldName += " " + "Vehicle"; // TODO RegistrySettings.vehicleFileName;
        }

        private void AddDate()
        {
            NewFieldName += " " + DateTime.Now.ToString("yyyy-MM-dd", CultureInfo.InvariantCulture);
        }

        private void AddTime()
        {
            NewFieldName += " " + DateTime.Now.ToString("HH-mm", CultureInfo.InvariantCulture);
        }

        private void BackSpace()
        {
            if (NewFieldName.Length > 0) NewFieldName = NewFieldName.Remove(NewFieldName.Length - 1);
        }

        protected override void SelectField()
        {
            _newFieldPanelPresenter.CloseCreateFromExistingFieldDialog();
            // TODO finish streamers, finish Copy method in Fields, finish this.
            base.SelectField();
        }
    }
}<|MERGE_RESOLUTION|>--- conflicted
+++ resolved
@@ -15,13 +15,9 @@
 
         public CreateFromExistingFieldViewModel(
             ApplicationModel appModel,
-<<<<<<< HEAD
             FieldDescriptionStreamer fieldDescriptionStreamer,
             FieldStreamer fieldStreamer,
-            IPanelPresenter panelPresenter
-=======
             INewFieldPanelPresenter newFieldPanelPresenter
->>>>>>> 6d9461db
         )
             : base(appModel, fieldDescriptionStreamer, fieldStreamer)
         {
