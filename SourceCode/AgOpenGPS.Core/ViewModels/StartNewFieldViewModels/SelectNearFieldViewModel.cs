--- conflicted
+++ resolved
@@ -9,13 +9,9 @@
 
         public SelectNearFieldViewModel(
             ApplicationModel appModel,
-<<<<<<< HEAD
             FieldDescriptionStreamer fieldDescriptionStreamer,
             FieldStreamer fieldStreamer,
-            IPanelPresenter panelPresenter
-=======
             INewFieldPanelPresenter newFieldPanelPresenter
->>>>>>> 6d9461db
         )
             : base(appModel, fieldDescriptionStreamer, fieldStreamer)
         {
