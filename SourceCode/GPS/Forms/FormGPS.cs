﻿//Please, if you use this, share the improvements

using AgOpenGPS;
using AgOpenGPS.Culture;
using AgOpenGPS.Properties;
using OpenTK;
using OpenTK.Graphics.OpenGL;
using System;
using System.Collections.Generic;
using System.Diagnostics;
using System.Drawing;
using System.Drawing.Imaging;
using System.Globalization;
using System.IO;
using System.Linq;
using System.Media;
using System.Net.Sockets;
using System.Reflection;
using System.Resources;
using System.Runtime.InteropServices;
using System.Runtime.InteropServices.ComTypes;
using System.Text;
using System.Threading;
using System.Windows.Forms;

namespace AgOpenGPS
{
    //the main form object
    public partial class FormGPS : Form
    {
        //To bring forward AgIO if running
        [System.Runtime.InteropServices.DllImport("User32.dll")]
        private static extern bool SetForegroundWindow(IntPtr handle);

        [System.Runtime.InteropServices.DllImport("User32.dll")]
        private static extern bool ShowWindow(IntPtr hWind, int nCmdShow);

        #region // Class Props and instances

        //maximum sections available
        public const int MAXSECTIONS = 64;

        //How many boundaries allowed
        public const int MAXBOUNDARIES = 6;

        //How many headlands allowed
        public const int MAXHEADS = 6;

        //The base directory where AgOpenGPS will be stored and fields and vehicles branch from
        public string baseDirectory;

        //current directory of vehicle
        public string vehiclesDirectory, vehicleFileName = "";

        //current directory of tools
        public string toolsDirectory, toolFileName = "";

        //current directory of Environments
        public string envDirectory, envFileName = "";

        //current fields and field directory
        public string fieldsDirectory, currentFieldDirectory, displayFieldName;

        private bool leftMouseDownOnOpenGL; //mousedown event in opengl window
        public int flagNumberPicked = 0;

        //bool for whether or not a job is active
        public bool isJobStarted = false, isBtnAutoSteerOn, isLidarBtnOn = true;

        //if we are saving a file
        public bool isSavingFile = false, isLogNMEA = false;

        //texture holders
        public uint[] texture;

        //the currentversion of software
        public string currentVersionStr, inoVersionStr;

        public int inoVersionInt;

        //create instance of a stopwatch for timing of frames and NMEA hz determination
        private readonly Stopwatch swFrame = new Stopwatch();

        public double secondsSinceStart;
        public double gridToolSpacing;

        //private readonly Stopwatch swDraw = new Stopwatch();
        //swDraw.Reset();
        //swDraw.Start();
        //swDraw.Stop();
        //label3.Text = ((double) swDraw.ElapsedTicks / (double) System.Diagnostics.Stopwatch.Frequency * 1000).ToString();

        //Time to do fix position update and draw routine
        public double frameTime = 0;

        //create instance of a stopwatch for timing of frames and NMEA hz determination
        //private readonly Stopwatch swHz = new Stopwatch();

        //Time to do fix position update and draw routine
        public double gpsHz = 10;

        //whether or not to use Stanley control
        public bool isStanleyUsed = true;

        public int pbarSteer, pbarMachine, pbarUDP;

        public double nudNumber = 0;

        public double m2InchOrCm, inchOrCm2m, m2FtOrM, ftOrMtoM, cm2CmOrIn, inOrCm2Cm;
        public string unitsFtM, unitsInCm, unitsInCmNS;

        public char[] hotkeys;

        //used by filePicker Form to return picked file and directory
        public string filePickerFileAndDirectory;

        //the position of the GPS Data window within the FormGPS window
        public int GPSDataWindowLeft = 80, GPSDataWindowTopOffset = 220;

        //the autoManual drive button. Assume in Auto
        public bool isInAutoDrive = true;

        //isGPSData form up
        public bool isGPSSentencesOn = false, isKeepOffsetsOn = false;

        /// <summary>
        /// create the scene camera
        /// </summary>
        public CCamera camera = new CCamera();

        /// <summary>
        /// create world grid
        /// </summary>
        public CWorldGrid worldGrid;

        /// <summary>
        /// The NMEA class that decodes it
        /// </summary>
        public CNMEA pn;

        /// <summary>
        /// an array of sections
        /// </summary>
        public CSection[] section;

        /// <summary>
        /// an array of patches to draw
        /// </summary>
        //public CPatches[] triStrip;
        public List<CPatches> triStrip;

        /// <summary>
        /// AB Line object
        /// </summary>
        public CABLine ABLine;

        /// <summary>
        /// TramLine class for boundary and settings
        /// </summary>
        public CTram tram;

        /// <summary>
        /// Contour Mode Instance
        /// </summary>
        public CContour ct;

        /// <summary>
        /// Contour Mode Instance
        /// </summary>
        public CTrack trk;

        /// <summary>
        /// ABCurve instance
        /// </summary>
        public CABCurve curve;

        /// <summary>
        /// Auto Headland YouTurn
        /// </summary>
        public CYouTurn yt;

        /// <summary>
        /// Our vehicle only
        /// </summary>
        public CVehicle vehicle;

        /// <summary>
        /// Just the tool attachment that includes the sections
        /// </summary>
        public CTool tool;

        /// <summary>
        /// All the structs for recv and send of information out ports
        /// </summary>
        public CModuleComm mc;

        /// <summary>
        /// The boundary object
        /// </summary>
        public CBoundary bnd;

        /// <summary>
        /// Building a headland instance
        /// </summary>
        public CHeadLine hdl;

        /// <summary>
        /// The internal simulator
        /// </summary>
        public CSim sim;

        /// <summary>
        /// Resource manager for gloabal strings
        /// </summary>
        public ResourceManager _rm;

        /// <summary>
        /// Heading, Roll, Pitch, GPS, Properties
        /// </summary>
        public CAHRS ahrs;

        /// <summary>
        /// Recorded Path
        /// </summary>
        public CRecordedPath recPath;

        /// <summary>
        /// Most of the displayed field data for GUI
        /// </summary>
        public CFieldData fd;

        ///// <summary>
        ///// Sound
        ///// </summary>
        public CSound sounds;

        /// <summary>
        /// The font class
        /// </summary>
        public CFont font;

        /// <summary>
        /// The new steer algorithms
        /// </summary>
        public CGuidance gyd;

        /// <summary>
        /// The new brightness code
        /// </summary>
        public CWindowsSettingsBrightnessController displayBrightness;

        /// <summary>
        /// Nozzle class
        /// </summary>
        public CNozzle nozz;


        #endregion // Class Props and instances

        //Enumeration to interpret ACLineStatus in a right manner
        public enum ACLineStatus : byte
        {
            Disconnected = 0,
            Charging = 1,
            Unknown = 255
        }

        //A structure to access returned data properly and a method to reach pursued goal
        [StructLayout(LayoutKind.Sequential)]
        public class PowerState
        {
            //The only parameter we are interested in, so it's the only parameter interpreted
            //Make sure to keep all the other parameters with relevant types in this class, otherwise you can face bugs
            private ACLineStatus ACLineStatus;
            private byte BatteryFlag;
            private byte Reserved1;
            private int BatteryLifeTime;
            private int BatteryFullLifeTime;

            //Win32 api function import
            [DllImport("Kernel32", EntryPoint = "GetSystemPowerStatus")]
            private static extern bool GetSystemPowerStatusByRef(PowerState ps);

            //The method we use to get the current status of AC Power Source connection
            public static ACLineStatus GetPowerLineStatus()
            {
                PowerState ps = new PowerState();

                if (RuntimeInformation.IsOSPlatform(OSPlatform.Windows) && GetSystemPowerStatusByRef(ps))
                    return ps.ACLineStatus;

                return ACLineStatus.Unknown;
            }
        }

        //The method assigned to the PowerModeChanged event call
        private void SystemEvents_PowerModeChanged(object sender, Microsoft.Win32.PowerModeChangedEventArgs e)
        {
            //We are interested only in StatusChange cases
            if (e.Mode.HasFlag(Microsoft.Win32.PowerModes.StatusChange))
            {
                string bob = PowerState.GetPowerLineStatus().ToString();

                SystemEventWriter("Power Line Status Change to: " + bob);

                if (bob == "Charging")
                {
                    btnChargeStatus.BackColor = Color.YellowGreen;

                    Form f = Application.OpenForms["FormSaveOrNot"];

                    if (f != null)
                    {
                        f.Focus();
                        f.Close();
                    }
                }
                else
                {
                    btnChargeStatus.BackColor = Color.LightCoral;
                }


                if (Properties.Settings.Default.setDisplay_isShutdownWhenNoPower && bob == "Disconnected")
                {
                    Close();
                }
            }
        }

        public FormGPS()
        {
            //winform initialization
            InitializeComponent();

            CheckSettingsNotNull();

            CheckNozzleSettingsNotNull();

            //time keeper
            secondsSinceStart = (DateTime.Now - Process.GetCurrentProcess().StartTime).TotalSeconds;

            //create the world grid
            worldGrid = new CWorldGrid(this);

            //our vehicle made with gl object and pointer of mainform
            vehicle = new CVehicle(this);

            tool = new CTool(this);

            //create a new section and set left and right positions
            //created whether used or not, saves restarting program

            section = new CSection[MAXSECTIONS];
            for (int j = 0; j < MAXSECTIONS; j++) section[j] = new CSection();

            triStrip = new List<CPatches>
            {
                new CPatches(this)
            };

            //our NMEA parser
            pn = new CNMEA(this);

            //create the ABLine instance
            ABLine = new CABLine(this);

            //new instance of contour mode
            ct = new CContour(this);

            //new instance of contour mode
            curve = new CABCurve(this);

            //new track instance
            trk = new CTrack(this);

            //new instance of contour mode
            hdl = new CHeadLine(this);

            ////new instance of auto headland turn
            yt = new CYouTurn(this);

            //module communication
            mc = new CModuleComm(this);

            //boundary object
            bnd = new CBoundary(this);

            //nmea simulator built in.
            sim = new CSim(this);

            ////all the attitude, heading, roll, pitch reference system
            ahrs = new CAHRS();

            //A recorded path
            recPath = new CRecordedPath(this);

            //fieldData all in one place
            fd = new CFieldData(this);

            //start the stopwatch
            //swFrame.Start();

            //instance of tram
            tram = new CTram(this);

            //resource for gloabal language strings
            _rm = new ResourceManager("AgOpenGPS.gStr", Assembly.GetExecutingAssembly());

            //access to font class
            font = new CFont(this);

            //the new steer algorithms
            gyd = new CGuidance(this);

            //sounds class
            sounds = new CSound();

            //brightness object class
            displayBrightness = new CWindowsSettingsBrightnessController(Properties.Settings.Default.setDisplay_isBrightnessOn);

            //Application rate controller
            nozz = new CNozzle(this);
        }

        private void FormGPS_Load(object sender, EventArgs e)
        {
            this.MouseWheel += ZoomByMouseWheel;

            //The way we subscribe to the System Event to check when Power Mode has changed.
            Microsoft.Win32.SystemEvents.PowerModeChanged += SystemEvents_PowerModeChanged;

            //start udp server is required
            StartLoopbackServer();

            //boundaryToolStripBtn.Enabled = false;
            FieldMenuButtonEnableDisable(false);

            panelRight.Enabled = false;

            oglMain.Left = 75;
            oglMain.Width = this.Width - statusStripLeft.Width - 84;

            panelSim.Left = Width / 2 - 330;
            panelSim.Width = 700;
            panelSim.Top = Height - 60;

            //set the language to last used
            SetLanguage(Settings.Default.setF_culture, false);

            currentVersionStr = Application.ProductVersion.ToString(CultureInfo.InvariantCulture);

            string[] fullVers = currentVersionStr.Split('.');
            int inoV = int.Parse(fullVers[0], CultureInfo.InvariantCulture);
            inoV += int.Parse(fullVers[1], CultureInfo.InvariantCulture);
            inoV += int.Parse(fullVers[2], CultureInfo.InvariantCulture);
            inoVersionInt = inoV;
            inoVersionStr = inoV.ToString();

            if (Settings.Default.setF_workingDirectory == "Default")
                baseDirectory = Environment.GetFolderPath(Environment.SpecialFolder.MyDocuments) + "\\AgOpenGPS\\";
            else baseDirectory = Settings.Default.setF_workingDirectory + "\\AgOpenGPS\\";

            //get the fields directory, if not exist, create
            fieldsDirectory = baseDirectory + "Fields\\";
            string dir = Path.GetDirectoryName(fieldsDirectory);
            if (!string.IsNullOrEmpty(dir) && !Directory.Exists(dir)) { Directory.CreateDirectory(dir); }

            //get the fields directory, if not exist, create
            vehiclesDirectory = baseDirectory + "Vehicles\\";
            dir = Path.GetDirectoryName(vehiclesDirectory);
            if (!string.IsNullOrEmpty(dir) && !Directory.Exists(dir)) { Directory.CreateDirectory(dir); }

            //get the abLines directory, if not exist, create
            ablinesDirectory = baseDirectory + "ABLines\\";
            dir = Path.GetDirectoryName(fieldsDirectory);
            if (!string.IsNullOrEmpty(dir) && !Directory.Exists(dir)) { Directory.CreateDirectory(dir); }

            //system event log file
            FileInfo txtfile = new FileInfo("zSystemEventsLog_log.txt");
            if (txtfile.Exists)
            {
                if (txtfile.Length > (500000))       // ## NOTE: 0.5MB max file size
                {
                    StringBuilder sbF = new StringBuilder();
                    long lines = txtfile.Length - 450000;

                    //create some extra space
                    lines /= 30;

                    using (StreamReader reader = new StreamReader("zSystemEventsLog_log.txt"))
                    {
                        try
                        {
                            //Date time line
                            for (long i = 0; i < lines; i++)
                            {
                                reader.ReadLine();
                            }

                            while (!reader.EndOfStream)
                            {
                                sbF.AppendLine(reader.ReadLine());
                            }
                        }
                        catch { }
                    }

                    using (StreamWriter writer = new StreamWriter("zSystemEventsLog_log.txt"))
                    {
                        writer.WriteLine(sbF);
                    }
                }
            }

            //make sure current field directory exists, null if not
            currentFieldDirectory = Settings.Default.setF_CurrentDir;

            string curDir;
            if (currentFieldDirectory != "")
            {
                curDir = fieldsDirectory + currentFieldDirectory + "//";
                dir = Path.GetDirectoryName(curDir);
                if (!string.IsNullOrEmpty(dir) && !Directory.Exists(dir))
                {
                    currentFieldDirectory = "";
                    Settings.Default.setF_CurrentDir = "";
                    Settings.Default.Save();
                }
            }

            sbSystemEvents.Append("AOG Version: ");
            sbSystemEvents.Append(Application.ProductVersion.ToString(CultureInfo.InvariantCulture));
            sbSystemEvents.Append("\r");

            sbSystemEvents.Append("Current Field Directory: ");
            sbSystemEvents.Append(fieldsDirectory + currentFieldDirectory);
            sbSystemEvents.Append("\r");

            FileSaveSystemEvents();
            sbSystemEvents.Clear();


            if (isBrightnessOn)
            {
                if (displayBrightness.isWmiMonitor)
                {
                    Settings.Default.setDisplay_brightnessSystem = displayBrightness.GetBrightness();
                    Settings.Default.Save();
                }
                else
<<<<<<< HEAD
                {
                    btnBrightnessDn.Enabled = false;
                    btnBrightnessUp.Enabled = false;
                }

                //display brightness
                if (displayBrightness.isWmiMonitor)
                {
=======
                {
                    btnBrightnessDn.Enabled = false;
                    btnBrightnessUp.Enabled = false;
                }

                //display brightness
                if (displayBrightness.isWmiMonitor)
                {
>>>>>>> a95b656c
                    if (Settings.Default.setDisplay_brightness < Settings.Default.setDisplay_brightnessSystem)
                    {
                        Settings.Default.setDisplay_brightness = Settings.Default.setDisplay_brightnessSystem;
                        Settings.Default.Save();
                    }

                    displayBrightness.SetBrightness(Settings.Default.setDisplay_brightness);
<<<<<<< HEAD
                }
                else
                {
                    btnBrightnessDn.Enabled = false;
                    btnBrightnessUp.Enabled = false;
                }
=======
                }
                else
                {
                    btnBrightnessDn.Enabled = false;
                    btnBrightnessUp.Enabled = false;
                }
>>>>>>> a95b656c
            }

            // load all the gui elements in gui.designer.cs
            LoadSettings();

            //for field data and overlap
            oglZoom.Width = 400;
            oglZoom.Height = 400;
            oglZoom.Left = 100;
            oglZoom.Top = 100;

            if (Properties.Settings.Default.setDisplay_isAutoStartAgIO)
            {
                //Start AgIO process
                Process[] processName = Process.GetProcessesByName("AgIO");
                if (processName.Length == 0)
                {
                    //Start application here
                    DirectoryInfo di = new DirectoryInfo(Application.StartupPath);
                    string strPath = di.ToString();
                    strPath += "\\AgIO.exe";
                    try
                    {
                        ProcessStartInfo processInfo = new ProcessStartInfo
                        {
                            FileName = strPath,
                            WorkingDirectory = Path.GetDirectoryName(strPath)
                        };
                        Process proc = Process.Start(processInfo);
                    }
                    catch
                    {
                        TimedMessageBox(2000, "No File Found", "Can't Find AgIO");
                        SystemEventWriter("Can't Find AgIO");

                    }
                }
            }

            //nmea limiter
            udpWatch.Start();

            ControlExtension.Draggable(panelDrag, true);

            enterSimCoordsToolStripMenuItem.Text = gStr.gsEnterSimCoords;
            aboutToolStripMenuItem.Text = gStr.gsAbout;
            menustripLanguage.Text = gStr.gsLanguage;

            simulatorOnToolStripMenuItem.Text = gStr.gsSimulatorOn;
            resetALLToolStripMenuItem.Text = gStr.gsResetAll;

            toolStripColors.Text = gStr.gsColors;
            toolStripSectionColors.Text = "Section " + gStr.gsColors;
            toolStripConfig.Text = gStr.gsConfiguration;
            toolStripSteerSettings.Text = gStr.gsAutoSteer;
            toolStripWorkingDirectories.Text = gStr.gsDirectories;

            resetEverythingToolStripMenuItem.Text = gStr.gsResetAllForSure;
            steerChartStripMenu.Text = gStr.gsCharts;

            //Tools Menu
            SmoothABtoolStripMenu.Text = gStr.gsSmoothABCurve;
            boundariesToolStripMenuItem.Text = gStr.gsBoundary;
            headlandToolStripMenuItem.Text = gStr.gsHeadland;
            headlandBuildToolStripMenuItem.Text = gStr.gsHeadland + " Builder";
            deleteContourPathsToolStripMenuItem.Text = gStr.gsDeleteContourPaths;
            deleteAppliedToolStripMenuItem.Text = gStr.gsDeleteAppliedArea;
            tramLinesMenuField.Text = gStr.gsTramLines;
            recordedPathStripMenu.Text = gStr.gsRecordedPathMenu;
            flagByLatLonToolStripMenuItem.Text = gStr.gsFlagByLatLon;
            boundaryToolToolStripMenu.Text = gStr.gsBoundary + " Tool";

            webcamToolStrip.Text = gStr.gsWebCam;
            offsetFixToolStrip.Text = gStr.gsOffsetFix;
            wizardsMenu.Text = gStr.gsWizards;
            steerWizardMenuItem.Text = gStr.gsSteerWizard;
            steerChartToolStripMenuItem.Text = gStr.gsSteerChart;
            headingChartToolStripMenuItem.Text = gStr.gsHeadingChart;
            xTEChartToolStripMenuItem.Text = gStr.gsXTEChart;

            btnChangeMappingColor.Text = Application.ProductVersion.ToString(CultureInfo.InvariantCulture);
            //btnChangeMappingColor.Text = btnChangeMappingColor.Text.Substring(2);

            hotkeys = new char[19];

            hotkeys = Properties.Settings.Default.setKey_hotkeys.ToCharArray();

            if (!isTermsAccepted)
            {
                if (!Properties.Settings.Default.setDisplay_isTermsAccepted)
                {
                    using (var form = new Form_First(this))
                    {
                        if (form.ShowDialog(this) != DialogResult.OK)
                        {
                            Close();
                        }
                    }
                }
            }
        }

        private void FormGPS_FormClosing(object sender, FormClosingEventArgs e)
        {
            Form f = Application.OpenForms["FormGPSData"];

            if (f != null)
            {
                f.Focus();
                f.Close();
            }

            f = Application.OpenForms["FormFieldData"];

            if (f != null)
            {
                f.Focus();
                f.Close();
            }

            f = Application.OpenForms["FormPan"];

            if (f != null)
            {
                isPanFormVisible = false;
                f.Focus();
                f.Close();
            }

            f = Application.OpenForms["FormTimedMessage"];

            if (f != null)
            {
                f.Focus();
                f.Close();
            }

            if (this.OwnedForms.Any())
            {
                TimedMessageBox(2000, gStr.gsWindowsStillOpen, gStr.gsCloseAllWindowsFirst);
                e.Cancel = true;
                return;
            }

            bool closing = true;
            int choice = SaveOrNot(closing);

            //simple cancel return to AOG
            if (choice == 1)
            {
                e.Cancel = true;
                return;
            }

            if (isJobStarted)
            {
                if (autoBtnState == btnStates.Auto)
                    btnSectionMasterAuto.PerformClick();

                if (manualBtnState == btnStates.On)
                    btnSectionMasterManual.PerformClick();

                FileSaveEverythingBeforeClosingField();
            }

            SaveFormGPSWindowSettings();
            FileUpdateAllFieldsKML();
            //save current vehicle
            SettingsIO.ExportAll(vehiclesDirectory + vehicleFileName + ".XML");

            if (displayBrightness.isWmiMonitor)
                displayBrightness.SetBrightness(Settings.Default.setDisplay_brightnessSystem);

            if (choice == 2)
            {
                Process[] processName = Process.GetProcessesByName("AgIO");
                if (processName.Length != 0)
                {
                    processName[0].CloseMainWindow();
                }

                Process.Start("shutdown", "/s /t 0");
            }

            if (loopBackSocket != null)
            {
                try
                {
                    loopBackSocket.Shutdown(SocketShutdown.Both);
                    loopBackSocket.Close();
                }
                catch { }
                finally { }
            }

            if (Properties.Settings.Default.setDisplay_isAutoOffAgIO)
            {
                Process[] processName = Process.GetProcessesByName("AgIO");
                if (processName.Length != 0)
                {
                    processName[0].CloseMainWindow();
                }
            }
        }

        public int SaveOrNot(bool closing)
        {
            CloseTopMosts();

            using (FormSaveOrNot form = new FormSaveOrNot(closing))
            {
                DialogResult result = form.ShowDialog(this);

                if (result == DialogResult.OK) return 0;      //Exit to windows
                if (result == DialogResult.Ignore) return 1;   //Ignore & return
                if (result == DialogResult.Yes) return 2;   //Shutdown computer

                return 1;  // oops something is really busted
            }
        }

        private void FormGPS_ResizeEnd(object sender, EventArgs e)
        {
            PanelsAndOGLSize();
            if (isGPSPositionInitialized) SetZoom();

            Form f = Application.OpenForms["FormGPSData"];
            if (f != null)
            {
                f.Top = this.Top + this.Height / 2 - GPSDataWindowTopOffset;
                f.Left = this.Left + GPSDataWindowLeft;
            }

            f = Application.OpenForms["FormFieldData"];
            if (f != null)
            {
                f.Top = this.Top + this.Height / 2 - GPSDataWindowTopOffset;
                f.Left = this.Left + GPSDataWindowLeft;
            }

            f = Application.OpenForms["FormPan"];
            if (f != null)
            {
                f.Top = this.Top + 90;
                f.Left = this.Left + 120;
            }
        }

        // Return True if a certain percent of a rectangle is shown across the total screen area of all monitors, otherwise return False.
        public bool IsOnScreen(System.Drawing.Point RecLocation, System.Drawing.Size RecSize, double MinPercentOnScreen = 0.8)
        {
            double PixelsVisible = 0;
            System.Drawing.Rectangle Rec = new System.Drawing.Rectangle(RecLocation, RecSize);

            foreach (Screen Scrn in Screen.AllScreens)
            {
                System.Drawing.Rectangle r = System.Drawing.Rectangle.Intersect(Rec, Scrn.WorkingArea);
                // intersect rectangle with screen
                if (r.Width != 0 & r.Height != 0)
                {
                    PixelsVisible += (r.Width * r.Height);
                    // tally visible pixels
                }
            }
            return PixelsVisible >= (Rec.Width * Rec.Height) * MinPercentOnScreen;
        }

        private void FormGPS_Move(object sender, EventArgs e)
        {
            Form f = Application.OpenForms["FormGPSData"];
            if (f != null)
            {
                f.Top = this.Top + this.Height / 2 - GPSDataWindowTopOffset;
                f.Left = this.Left + GPSDataWindowLeft;
            }

            f = Application.OpenForms["FormFieldData"];
            if (f != null)
            {
                f.Top = this.Top + this.Height / 2 - GPSDataWindowTopOffset;
                f.Left = this.Left + GPSDataWindowLeft;
            }

            f = Application.OpenForms["FormPan"];
            if (f != null)
            {
                f.Top = this.Top + 75;
                f.Left = this.Left + this.Width - 380;
            }
        }

        public void CheckSettingsNotNull()
        {
            if (Settings.Default.setFeatures == null)
            {
                Settings.Default.setFeatures = new CFeatureSettings();
            }
        }

        public void CheckNozzleSettingsNotNull()
        {
            if (Settings.Default.setNozzleSettings == null)
            {
                Settings.Default.setNozzleSettings = new CNozzleSettings();
            }
        }


        public enum textures : uint
        {
            Floor, Font,
            Turn, TurnCancel, TurnManual,
            Compass, Speedo, SpeedoNeedle,
            Lift, SteerPointer,
            SteerDot, Tractor, QuestionMark,
            FrontWheels, FourWDFront, FourWDRear,
            Harvester,
            Lateral, bingGrid,
            NoGPS, ZoomIn48, ZoomOut48,
            Pan, MenuHideShow,
            ToolWheels, Tire, TramDot,
            YouTurnU, YouTurnH, CrossTrackBkgrnd
        }

        public void LoadGLTextures()
        {
            GL.Enable(EnableCap.Texture2D);

            Bitmap[] oglTextures = new Bitmap[]
            {
                Resources.z_Floor,Resources.z_Font,
                Resources.z_Turn,Resources.z_TurnCancel,Resources.z_TurnManual,
                Resources.z_Compass,Resources.z_Speedo,Resources.z_SpeedoNeedle,
                Resources.z_Lift,Resources.z_SteerPointer,
                Resources.z_SteerDot,GetTractorBrand(Settings.Default.setBrand_TBrand),Resources.z_QuestionMark,
                Resources.z_FrontWheels,Get4WDBrandFront(Settings.Default.setBrand_WDBrand),
                Get4WDBrandRear(Settings.Default.setBrand_WDBrand),
                GetHarvesterBrand(Settings.Default.setBrand_HBrand),
                Resources.z_LateralManual, Resources.z_bingMap,
                Resources.z_NoGPS, Resources.ZoomIn48, Resources.ZoomOut48,
                Resources.Pan, Resources.MenuHideShow,
                Resources.z_Tool, Resources.z_Tire, Resources.z_TramOnOff,
                Resources.YouTurnU, Resources.YouTurnH, Resources.z_crossTrackBkgnd
            };

            texture = new uint[oglTextures.Length];

            for (int h = 0; h < oglTextures.Length; h++)
            {
                using (Bitmap bitmap = oglTextures[h])
                {
                    GL.GenTextures(1, out texture[h]);
                    GL.BindTexture(TextureTarget.Texture2D, texture[h]);
                    BitmapData bitmapData = bitmap.LockBits(new Rectangle(0, 0, bitmap.Width, bitmap.Height), ImageLockMode.ReadOnly, System.Drawing.Imaging.PixelFormat.Format32bppArgb);
                    GL.TexImage2D(TextureTarget.Texture2D, 0, PixelInternalFormat.Rgba, bitmapData.Width, bitmapData.Height, 0, OpenTK.Graphics.OpenGL.PixelFormat.Bgra, PixelType.UnsignedByte, bitmapData.Scan0);
                    bitmap.UnlockBits(bitmapData);
                    GL.TexParameter(TextureTarget.Texture2D, TextureParameterName.TextureMinFilter, 9729);
                    GL.TexParameter(TextureTarget.Texture2D, TextureParameterName.TextureMagFilter, 9729);
                }
            }
        }

        public bool KeypadToNUD(NudlessNumericUpDown sender, Form owner)
        {
            var colour = sender.BackColor;
            sender.BackColor = Color.Red;
            sender.Value = Math.Round(sender.Value, sender.DecimalPlaces);

            using (FormNumeric form = new FormNumeric((double)sender.Minimum, (double)sender.Maximum, (double)sender.Value))
            {
                DialogResult result = form.ShowDialog(owner);
                if (result == DialogResult.OK)
                {
                    sender.Value = (decimal)form.ReturnValue;
                    sender.BackColor = colour;
                    return true;
                }
                else if (result == DialogResult.Cancel)
                {
                    sender.BackColor = colour;
                }
                return false;
            }
        }

        public void KeyboardToText(TextBox sender, Form owner)
        {
            var colour = sender.BackColor;
            sender.BackColor = Color.Red;
            using (FormKeyboard form = new FormKeyboard(sender.Text))
            {
                if (form.ShowDialog(owner) == DialogResult.OK)
                {
                    sender.Text = form.ReturnString;
                }
            }
            sender.BackColor = colour;
        }

        //request a new job
        public void JobNew()
        {
            //SendSteerSettingsOutAutoSteerPort();
            isJobStarted = true;
            startCounter = 0;

            btnFieldStats.Visible = true;

            btnSectionMasterManual.Enabled = true;
            manualBtnState = btnStates.Off;
            btnSectionMasterManual.Image = Properties.Resources.ManualOff;

            btnSectionMasterAuto.Enabled = true;
            autoBtnState = btnStates.Off;
            btnSectionMasterAuto.Image = Properties.Resources.SectionMasterOff;

            btnSection1Man.BackColor = Color.Red;
            btnSection2Man.BackColor = Color.Red;
            btnSection3Man.BackColor = Color.Red;
            btnSection4Man.BackColor = Color.Red;
            btnSection5Man.BackColor = Color.Red;
            btnSection6Man.BackColor = Color.Red;
            btnSection7Man.BackColor = Color.Red;
            btnSection8Man.BackColor = Color.Red;
            btnSection9Man.BackColor = Color.Red;
            btnSection10Man.BackColor = Color.Red;
            btnSection11Man.BackColor = Color.Red;
            btnSection12Man.BackColor = Color.Red;
            btnSection13Man.BackColor = Color.Red;
            btnSection14Man.BackColor = Color.Red;
            btnSection15Man.BackColor = Color.Red;
            btnSection16Man.BackColor = Color.Red;

            btnSection1Man.Enabled = true;
            btnSection2Man.Enabled = true;
            btnSection3Man.Enabled = true;
            btnSection4Man.Enabled = true;
            btnSection5Man.Enabled = true;
            btnSection6Man.Enabled = true;
            btnSection7Man.Enabled = true;
            btnSection8Man.Enabled = true;
            btnSection9Man.Enabled = true;
            btnSection10Man.Enabled = true;
            btnSection11Man.Enabled = true;
            btnSection12Man.Enabled = true;
            btnSection13Man.Enabled = true;
            btnSection14Man.Enabled = true;
            btnSection15Man.Enabled = true;
            btnSection16Man.Enabled = true;

            btnZone1.BackColor = Color.Red;
            btnZone2.BackColor = Color.Red;
            btnZone3.BackColor = Color.Red;
            btnZone4.BackColor = Color.Red;
            btnZone5.BackColor = Color.Red;
            btnZone6.BackColor = Color.Red;
            btnZone7.BackColor = Color.Red;
            btnZone8.BackColor = Color.Red;

            btnZone1.Enabled = true;
            btnZone2.Enabled = true;
            btnZone3.Enabled = true;
            btnZone4.Enabled = true;
            btnZone5.Enabled = true;
            btnZone6.Enabled = true;
            btnZone7.Enabled = true;
            btnZone8.Enabled = true;

            btnContour.Enabled = true;
            btnTrack.Enabled = true;
            btnABDraw.Enabled = true;
            btnCycleLines.Image = Properties.Resources.ABLineCycle;
            btnCycleLinesBk.Image = Properties.Resources.ABLineCycleBk;

            ABLine.abHeading = 0.00;
            btnAutoSteer.Enabled = true;

            DisableYouTurnButtons();
            btnFlag.Enabled = true;

            if (tool.isSectionsNotZones)
            {
                LineUpIndividualSectionBtns();
            }
            else
            {
                LineUpAllZoneButtons();
            }

            //update the menu
            this.menustripLanguage.Enabled = false;
            panelRight.Enabled = true;
            //boundaryToolStripBtn.Enabled = true;
            isPanelBottomHidden = false;

            FieldMenuButtonEnableDisable(true);
            PanelUpdateRightAndBottom();
            PanelsAndOGLSize();
            SetZoom();

            fileSaveCounter = 25;
            lblGuidanceLine.Visible = false;
            lblHardwareMessage.Visible = false;
            btnAutoTrack.Image = Resources.AutoTrackOff;
            trk.isAutoTrack = false;
        }

        //close the current job
        public void JobClose()
        {
            recPath.resumeState = 0;
            btnResumePath.Image = Properties.Resources.pathResumeStart;
            recPath.currentPositonIndex = 0;

            sbGrid.Clear();

            //reset field offsets
            if (!isKeepOffsetsOn)
            {
                pn.fixOffset.easting = 0;
                pn.fixOffset.northing = 0;
            }

            //turn off headland
            bnd.isHeadlandOn = false;

            btnFieldStats.Visible = false;

            recPath.recList.Clear();
            recPath.StopDrivingRecordedPath();
            panelDrag.Visible = false;

            //make sure hydraulic lift is off
            p_239.pgn[p_239.hydLift] = 0;
            vehicle.isHydLiftOn = false;
            btnHydLift.Image = Properties.Resources.HydraulicLiftOff;
            btnHydLift.Visible = false;
            lblHardwareMessage.Visible = false;

            lblGuidanceLine.Visible = false;
            lblHardwareMessage.Visible = false;

            //zoom gone
            oglZoom.SendToBack();

            //clean all the lines
            bnd.bndList.Clear();

            panelRight.Enabled = false;
            FieldMenuButtonEnableDisable(false);

            menustripLanguage.Enabled = true;
            isJobStarted = false;

            //fix ManualOffOnAuto buttons
            manualBtnState = btnStates.Off;
            btnSectionMasterManual.Image = Properties.Resources.ManualOff;

            //fix auto button
            autoBtnState = btnStates.Off;
            btnSectionMasterAuto.Image = Properties.Resources.SectionMasterOff;

            if (tool.isSectionsNotZones)
            {
                //Update the button colors and text
                AllSectionsAndButtonsToState(btnStates.Off);

                //enable disable manual buttons
                LineUpIndividualSectionBtns();
            }
            else
            {
                AllZonesAndButtonsToState(autoBtnState);
                LineUpAllZoneButtons();
            }

            btnZone1.BackColor = Color.Silver;
            btnZone2.BackColor = Color.Silver;
            btnZone3.BackColor = Color.Silver;
            btnZone4.BackColor = Color.Silver;
            btnZone5.BackColor = Color.Silver;
            btnZone6.BackColor = Color.Silver;
            btnZone7.BackColor = Color.Silver;
            btnZone8.BackColor = Color.Silver;

            btnZone1.Enabled = false;
            btnZone2.Enabled = false;
            btnZone3.Enabled = false;
            btnZone4.Enabled = false;
            btnZone5.Enabled = false;
            btnZone6.Enabled = false;
            btnZone7.Enabled = false;
            btnZone8.Enabled = false;

            btnSection1Man.Enabled = false;
            btnSection2Man.Enabled = false;
            btnSection3Man.Enabled = false;
            btnSection4Man.Enabled = false;
            btnSection5Man.Enabled = false;
            btnSection6Man.Enabled = false;
            btnSection7Man.Enabled = false;
            btnSection8Man.Enabled = false;
            btnSection9Man.Enabled = false;
            btnSection10Man.Enabled = false;
            btnSection11Man.Enabled = false;
            btnSection12Man.Enabled = false;
            btnSection13Man.Enabled = false;
            btnSection14Man.Enabled = false;
            btnSection15Man.Enabled = false;
            btnSection16Man.Enabled = false;

            btnSection1Man.BackColor = Color.Silver;
            btnSection2Man.BackColor = Color.Silver;
            btnSection3Man.BackColor = Color.Silver;
            btnSection4Man.BackColor = Color.Silver;
            btnSection5Man.BackColor = Color.Silver;
            btnSection6Man.BackColor = Color.Silver;
            btnSection7Man.BackColor = Color.Silver;
            btnSection8Man.BackColor = Color.Silver;
            btnSection9Man.BackColor = Color.Silver;
            btnSection10Man.BackColor = Color.Silver;
            btnSection11Man.BackColor = Color.Silver;
            btnSection12Man.BackColor = Color.Silver;
            btnSection13Man.BackColor = Color.Silver;
            btnSection14Man.BackColor = Color.Silver;
            btnSection15Man.BackColor = Color.Silver;
            btnSection16Man.BackColor = Color.Silver;

            //clear the section lists
            for (int j = 0; j < triStrip.Count; j++)
            {
                //clean out the lists
                triStrip[j].patchList?.Clear();
                triStrip[j].triangleList?.Clear();
            }

            triStrip?.Clear();
            triStrip.Add(new CPatches(this));

            //clear the flags
            flagPts.Clear();

            //ABLine
            tram.tramList?.Clear();

            //curve line
            curve.ResetCurveLine();

            //tracks
            trk.gArr?.Clear();
            trk.idx = -1;

            //clean up tram
            tram.displayMode = 0;
            tram.generateMode = 0;
            tram.tramBndInnerArr?.Clear();
            tram.tramBndOuterArr?.Clear();

            //clear out contour and Lists
            btnContour.Enabled = false;
            //btnContourPriority.Enabled = false;
            //btnSnapToPivot.Image = Properties.Resources.SnapToPivot;
            ct.ResetContour();
            ct.isContourBtnOn = false;
            btnContour.Image = Properties.Resources.ContourOff;
            ct.isContourOn = false;

            btnABDraw.Enabled = false;
            btnCycleLines.Image = Properties.Resources.ABLineCycle;
            //btnCycleLines.Enabled = false;
            btnCycleLinesBk.Image = Properties.Resources.ABLineCycleBk;
            //btnCycleLinesBk.Enabled = false;

            //AutoSteer
            btnAutoSteer.Enabled = false;
            isBtnAutoSteerOn = false;
            btnAutoSteer.Image = Properties.Resources.AutoSteerOff;

            //auto YouTurn shutdown
            yt.isYouTurnBtnOn = false;
            btnAutoYouTurn.Image = Properties.Resources.YouTurnNo;

            btnABDraw.Visible = false;

            yt.ResetYouTurn();
            DisableYouTurnButtons();

            //reset acre and distance counters
            fd.workedAreaTotal = 0;

            //reset GUI areas
            fd.UpdateFieldBoundaryGUIAreas();

            displayFieldName = gStr.gsNone;

            recPath.recList?.Clear();
            recPath.shortestDubinsList?.Clear();
            recPath.shuttleDubinsList?.Clear();

            isPanelBottomHidden = false;

            PanelsAndOGLSize();
            SetZoom();
            worldGrid.isGeoMap = false;

            panelSim.Top = Height - 60;

            PanelUpdateRightAndBottom();

            btnSection1Man.Text = "1";

            using (Bitmap bitmap = Properties.Resources.z_bingMap)
            {
                GL.GenTextures(1, out texture[(int)FormGPS.textures.bingGrid]);
                GL.BindTexture(TextureTarget.Texture2D, texture[(int)FormGPS.textures.bingGrid]);
                BitmapData bitmapData = bitmap.LockBits(new Rectangle(0, 0, bitmap.Width, bitmap.Height), ImageLockMode.ReadOnly, System.Drawing.Imaging.PixelFormat.Format32bppArgb);
                GL.TexImage2D(TextureTarget.Texture2D, 0, PixelInternalFormat.Rgba, bitmapData.Width, bitmapData.Height, 0, OpenTK.Graphics.OpenGL.PixelFormat.Bgra, PixelType.UnsignedByte, bitmapData.Scan0);
                bitmap.UnlockBits(bitmapData);
                GL.TexParameter(TextureTarget.Texture2D, TextureParameterName.TextureMinFilter, 9729);
                GL.TexParameter(TextureTarget.Texture2D, TextureParameterName.TextureMagFilter, 9729);
            }
        }

        public void FieldMenuButtonEnableDisable(bool isOn)
        {
            SmoothABtoolStripMenu.Enabled = isOn;
            deleteContourPathsToolStripMenuItem.Enabled = isOn;
            boundaryToolToolStripMenu.Enabled = isOn;
            offsetFixToolStrip.Enabled = isOn;

            boundariesToolStripMenuItem.Enabled = isOn;
            headlandToolStripMenuItem.Enabled = isOn;
            headlandBuildToolStripMenuItem.Enabled = isOn;
            flagByLatLonToolStripMenuItem.Enabled = isOn;
            tramLinesMenuField.Enabled = isOn;
            recordedPathStripMenu.Enabled = isOn;
        }

        //take the distance from object and convert to camera data
        public void SetZoom()
        {
            //match grid to cam distance and redo perspective
            camera.gridZoom = camera.camSetDistance / -15;

            gridToolSpacing = (int)(camera.gridZoom / tool.width + 0.5);
            if (gridToolSpacing < 1) gridToolSpacing = 1;
            camera.gridZoom = gridToolSpacing * tool.width;

            oglMain.MakeCurrent();
            GL.MatrixMode(MatrixMode.Projection);
            GL.LoadIdentity();
            Matrix4 mat = Matrix4.CreatePerspectiveFieldOfView((float)fovy, oglMain.AspectRatio, 1f, (float)(camDistanceFactor * camera.camSetDistance));
            GL.LoadMatrix(ref mat);
            GL.MatrixMode(MatrixMode.Modelview);
        }

        //All the files that need to be saved when closing field or app
        //an error log called by all try catches
        public void WriteErrorLog(string strErrorText)
        {
            try
            {
                //set up file and folder if it doesn't exist
                const string strFileName = "Error Log.txt";
                //string strPath = Application.StartupPath;

                //Write out the error appending to existing
                File.AppendAllText(baseDirectory + "\\" + strFileName, strErrorText + " - " +
                    DateTime.Now.ToString() + "\r\n\r\n");
            }
            catch (Exception ex)
            {
                MessageBox.Show("Error in WriteErrorLog: " + ex.Message, "Error Logging", MessageBoxButtons.OK, MessageBoxIcon.Exclamation);
            }
        }

        //message box pops up with info then goes away
        public void TimedMessageBox(int timeout, string s1, string s2)
        {
            FormTimedMessage form = new FormTimedMessage(timeout, s1, s2);
            form.Show(this);
        }

        public void YesMessageBox(string s1)
        {
            var form = new FormYes(s1);
            form.ShowDialog(this);
        }

        // Generates a random number within a range.
        public double RandomNumber(double min, double max)
        {
            return min + _random.NextDouble() * (max - min);
        }

        private readonly Random _random = new Random();

    }//class FormGPS
}//namespace AgOpenGPS

<|MERGE_RESOLUTION|>--- conflicted
+++ resolved
@@ -549,7 +549,6 @@
                     Settings.Default.Save();
                 }
                 else
-<<<<<<< HEAD
                 {
                     btnBrightnessDn.Enabled = false;
                     btnBrightnessUp.Enabled = false;
@@ -558,16 +557,6 @@
                 //display brightness
                 if (displayBrightness.isWmiMonitor)
                 {
-=======
-                {
-                    btnBrightnessDn.Enabled = false;
-                    btnBrightnessUp.Enabled = false;
-                }
-
-                //display brightness
-                if (displayBrightness.isWmiMonitor)
-                {
->>>>>>> a95b656c
                     if (Settings.Default.setDisplay_brightness < Settings.Default.setDisplay_brightnessSystem)
                     {
                         Settings.Default.setDisplay_brightness = Settings.Default.setDisplay_brightnessSystem;
@@ -575,21 +564,12 @@
                     }
 
                     displayBrightness.SetBrightness(Settings.Default.setDisplay_brightness);
-<<<<<<< HEAD
                 }
                 else
                 {
                     btnBrightnessDn.Enabled = false;
                     btnBrightnessUp.Enabled = false;
                 }
-=======
-                }
-                else
-                {
-                    btnBrightnessDn.Enabled = false;
-                    btnBrightnessUp.Enabled = false;
-                }
->>>>>>> a95b656c
             }
 
             // load all the gui elements in gui.designer.cs
