--- conflicted
+++ resolved
@@ -287,10 +287,7 @@
             this.btnResetReduce.FlatAppearance.BorderColor = System.Drawing.Color.Black;
             this.btnResetReduce.FlatStyle = System.Windows.Forms.FlatStyle.Flat;
             this.btnResetReduce.Font = new System.Drawing.Font("Tahoma", 14.25F);
-<<<<<<< HEAD
-=======
             this.btnResetReduce.Image = global::AgOpenGPS.Properties.Resources.SwitchOn;
->>>>>>> d8a7e781
             this.btnResetReduce.ImeMode = System.Windows.Forms.ImeMode.NoControl;
             this.btnResetReduce.Location = new System.Drawing.Point(20, 20);
             this.btnResetReduce.Name = "btnResetReduce";
