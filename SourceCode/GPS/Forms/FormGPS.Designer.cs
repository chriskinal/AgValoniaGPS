﻿namespace AgOpenGPS
{
    partial class FormGPS
    {
        /// <summary>
        /// Required designer variable.
        /// </summary>
        private System.ComponentModel.IContainer components = null;

        /// <summary>
        /// Clean up any resources being used.
        /// </summary>
        /// <param name="disposing">true if managed resources should be disposed; otherwise, false.</param>
        protected override void Dispose(bool disposing)
        {
            if (disposing && (components != null))
            {
                components.Dispose();
            }
            base.Dispose(disposing);
        }

        #region Windows Form Designer generated code

        /// <summary>
        /// Required method for Designer support - do not modify
        /// the contents of this method with the code editor.
        /// </summary>
        private void InitializeComponent()
        {
            this.components = new System.ComponentModel.Container();
            System.ComponentModel.ComponentResourceManager resources = new System.ComponentModel.ComponentResourceManager(typeof(FormGPS));
            this.contextMenuStripOpenGL = new System.Windows.Forms.ContextMenuStrip(this.components);
            this.toolStripSeparator5 = new System.Windows.Forms.ToolStripSeparator();
            this.menuStrip1 = new System.Windows.Forms.MenuStrip();
            this.tmrWatchdog = new System.Windows.Forms.Timer(this.components);
            this.contextMenuStripFlag = new System.Windows.Forms.ContextMenuStrip(this.components);
            this.toolStripSeparator12 = new System.Windows.Forms.ToolStripSeparator();
            this.cboxpRowWidth = new System.Windows.Forms.ComboBox();
            this.oglZoom = new OpenTK.GLControl();
            this.panelDrag = new System.Windows.Forms.TableLayoutPanel();
            this.btnResetSim = new System.Windows.Forms.Button();
            this.btnResetSteerAngle = new System.Windows.Forms.Button();
            this.timerSim = new System.Windows.Forms.Timer(this.components);
            this.toolStripMenuItem2 = new System.Windows.Forms.ToolStripMenuItem();
            this.hsbarSteerAngle = new System.Windows.Forms.HScrollBar();
            this.hsbarStepDistance = new System.Windows.Forms.HScrollBar();
            this.btnSection8Man = new System.Windows.Forms.Button();
            this.btnSection7Man = new System.Windows.Forms.Button();
            this.btnSection6Man = new System.Windows.Forms.Button();
            this.btnSection5Man = new System.Windows.Forms.Button();
            this.btnSection4Man = new System.Windows.Forms.Button();
            this.btnSection3Man = new System.Windows.Forms.Button();
            this.btnSection2Man = new System.Windows.Forms.Button();
            this.btnSection1Man = new System.Windows.Forms.Button();
            this.btnSection9Man = new System.Windows.Forms.Button();
            this.btnSection10Man = new System.Windows.Forms.Button();
            this.btnSection11Man = new System.Windows.Forms.Button();
            this.btnSection12Man = new System.Windows.Forms.Button();
            this.oglMain = new OpenTK.GLControl();
            this.oglBack = new OpenTK.GLControl();
            this.lblHz = new System.Windows.Forms.Label();
            this.panelRight = new System.Windows.Forms.TableLayoutPanel();
            this.statusStripLeft = new System.Windows.Forms.StatusStrip();
            this.distanceToolBtn = new System.Windows.Forms.ToolStripDropDownButton();
            this.panelSim = new System.Windows.Forms.TableLayoutPanel();
            this.btnSection16Man = new System.Windows.Forms.Button();
            this.btnSection15Man = new System.Windows.Forms.Button();
            this.btnSection14Man = new System.Windows.Forms.Button();
            this.btnSection13Man = new System.Windows.Forms.Button();
            this.panelNavigation = new System.Windows.Forms.TableLayoutPanel();
            this.lblFieldStatus = new System.Windows.Forms.Label();
            this.timer2 = new System.Windows.Forms.Timer(this.components);
            this.panelAB = new System.Windows.Forms.TableLayoutPanel();
            this.lblSpeed = new System.Windows.Forms.Label();
            this.lblTopData = new System.Windows.Forms.Label();
            this.lblInty = new System.Windows.Forms.Label();
            this.lblCurveLineName = new System.Windows.Forms.Label();
            this.lblCurrentField = new System.Windows.Forms.Label();
            this.lblFix = new System.Windows.Forms.Label();
            this.lbludpWatchCounts = new System.Windows.Forms.Label();
            this.lblAge = new System.Windows.Forms.Label();
            this.label1 = new System.Windows.Forms.Label();
            this.btnStanleyPure = new System.Windows.Forms.Button();
            this.btnAutoSteerConfig = new System.Windows.Forms.Button();
            this.btnMaximizeMainForm = new System.Windows.Forms.Button();
            this.btnMinimizeMainForm = new System.Windows.Forms.Button();
            this.pictureboxStart = new System.Windows.Forms.PictureBox();
            this.btnN3D = new System.Windows.Forms.Button();
            this.btn2D = new System.Windows.Forms.Button();
            this.btnDayNightMode = new System.Windows.Forms.Button();
            this.btnZoomIn = new ProXoft.WinForms.RepeatButton();
            this.btnZoomOut = new ProXoft.WinForms.RepeatButton();
            this.btnpTiltDown = new ProXoft.WinForms.RepeatButton();
            this.btnpTiltUp = new ProXoft.WinForms.RepeatButton();
            this.btn3D = new System.Windows.Forms.Button();
            this.btnN2D = new System.Windows.Forms.Button();
            this.btnStartAgIO = new System.Windows.Forms.Button();
            this.btnShutdown = new System.Windows.Forms.Button();
            this.btnDeleteCurrentPath = new System.Windows.Forms.Button();
            this.btnPathGoStop = new System.Windows.Forms.Button();
            this.btnPathDelete = new System.Windows.Forms.Button();
            this.btnPathRecordStop = new System.Windows.Forms.Button();
            this.toolStripMenuItemFlagRed = new System.Windows.Forms.ToolStripMenuItem();
            this.toolStripMenuFlagGrn = new System.Windows.Forms.ToolStripMenuItem();
            this.toolStripMenuFlagYel = new System.Windows.Forms.ToolStripMenuItem();
            this.toolStripMenuFlagForm = new System.Windows.Forms.ToolStripMenuItem();
            this.btnSimSetSpeedToZero = new System.Windows.Forms.Button();
            this.simplifyToolStrip = new System.Windows.Forms.ToolStripDropDownButton();
            this.stripBtnConfig = new System.Windows.Forms.ToolStripDropDownButton();
            this.toolStripDropDownButton4 = new System.Windows.Forms.ToolStripDropDownButton();
            this.SmoothABtoolStripMenu = new System.Windows.Forms.ToolStripMenuItem();
            this.deleteContourPathsToolStripMenuItem = new System.Windows.Forms.ToolStripMenuItem();
            this.deleteAppliedAreaToolStripMenuItem = new System.Windows.Forms.ToolStripMenuItem();
            this.deleteForSureToolStripMenuItem = new System.Windows.Forms.ToolStripMenuItem();
            this.steerChartStripMenu = new System.Windows.Forms.ToolStripMenuItem();
            this.webcamToolStrip = new System.Windows.Forms.ToolStripMenuItem();
            this.offsetFixToolStrip = new System.Windows.Forms.ToolStripMenuItem();
            this.angleChartToolStripMenuItem = new System.Windows.Forms.ToolStripMenuItem();
            this.correctionToolStrip = new System.Windows.Forms.ToolStripMenuItem();
            this.toolStripBtnField = new System.Windows.Forms.ToolStripDropDownButton();
            this.toolStripMenuItem9 = new System.Windows.Forms.ToolStripMenuItem();
            this.boundariesToolStripMenuItem = new System.Windows.Forms.ToolStripMenuItem();
            this.headlandToolStripMenuItem = new System.Windows.Forms.ToolStripMenuItem();
            this.tramLinesMenuField = new System.Windows.Forms.ToolStripMenuItem();
            this.toolStripBtnMakeBndContour = new System.Windows.Forms.ToolStripMenuItem();
            this.recordedPathStripMenu = new System.Windows.Forms.ToolStripMenuItem();
            this.fileToolStripMenuItem = new System.Windows.Forms.ToolStripMenuItem();
            this.toolStripSeparator9 = new System.Windows.Forms.ToolStripSeparator();
            this.menustripLanguage = new System.Windows.Forms.ToolStripMenuItem();
            this.menuLanguageDanish = new System.Windows.Forms.ToolStripMenuItem();
            this.menuLanguageDeutsch = new System.Windows.Forms.ToolStripMenuItem();
            this.menuLanguageEnglish = new System.Windows.Forms.ToolStripMenuItem();
            this.menuLanguageSpanish = new System.Windows.Forms.ToolStripMenuItem();
            this.menuLanguageFrench = new System.Windows.Forms.ToolStripMenuItem();
            this.menuLanguageItalian = new System.Windows.Forms.ToolStripMenuItem();
            this.menuLanguageDutch = new System.Windows.Forms.ToolStripMenuItem();
            this.menuLanguagePolish = new System.Windows.Forms.ToolStripMenuItem();
            this.menuLanguageSlovak = new System.Windows.Forms.ToolStripMenuItem();
            this.menuLanguageUkranian = new System.Windows.Forms.ToolStripMenuItem();
            this.menuLanguageRussian = new System.Windows.Forms.ToolStripMenuItem();
            this.menuLanguageTest = new System.Windows.Forms.ToolStripMenuItem();
            this.toolStripSeparator11 = new System.Windows.Forms.ToolStripSeparator();
            this.setWorkingDirectoryToolStripMenuItem = new System.Windows.Forms.ToolStripMenuItem();
            this.toolStripSeparator10 = new System.Windows.Forms.ToolStripSeparator();
            this.colorsToolStripMenuItem1 = new System.Windows.Forms.ToolStripMenuItem();
            this.sectionColorToolStripMenuItem = new System.Windows.Forms.ToolStripMenuItem();
            this.toolStripSeparator8 = new System.Windows.Forms.ToolStripSeparator();
            this.topFieldViewToolStripMenuItem = new System.Windows.Forms.ToolStripMenuItem();
            this.toolStripSeparator3 = new System.Windows.Forms.ToolStripSeparator();
            this.enterSimCoordsToolStripMenuItem = new System.Windows.Forms.ToolStripMenuItem();
            this.toolStripSeparator4 = new System.Windows.Forms.ToolStripSeparator();
            this.simulatorOnToolStripMenuItem = new System.Windows.Forms.ToolStripMenuItem();
            this.resetALLToolStripMenuItem = new System.Windows.Forms.ToolStripMenuItem();
            this.resetEverythingToolStripMenuItem = new System.Windows.Forms.ToolStripMenuItem();
            this.aboutToolStripMenuItem = new System.Windows.Forms.ToolStripMenuItem();
            this.helpMenuItem = new System.Windows.Forms.ToolStripMenuItem();
            this.googleEarthOpenGLContextMenu = new System.Windows.Forms.ToolStripMenuItem();
            this.btnCurve = new System.Windows.Forms.Button();
            this.btnContour = new System.Windows.Forms.Button();
            this.btnABLine = new System.Windows.Forms.Button();
            this.btnAutoYouTurn = new System.Windows.Forms.Button();
            this.btnSectionOffAutoOn = new System.Windows.Forms.Button();
            this.btnManualOffOn = new System.Windows.Forms.Button();
            this.btnCycleLines = new System.Windows.Forms.Button();
            this.btnAutoSteer = new System.Windows.Forms.Button();
            this.btnYouSkipEnable = new System.Windows.Forms.Button();
            this.btnHeadlandOnOff = new System.Windows.Forms.Button();
            this.btnHydLift = new System.Windows.Forms.Button();
            this.btnTramDisplayMode = new System.Windows.Forms.Button();
            this.btnFlag = new System.Windows.Forms.Button();
            this.btnChangeMappingColor = new System.Windows.Forms.Button();
            this.btnABDraw = new System.Windows.Forms.Button();
            this.btnSnapToPivot = new System.Windows.Forms.Button();
            this.btnEditAB = new System.Windows.Forms.Button();
            this.btnHelp = new System.Windows.Forms.Button();
            this.contextMenuStripOpenGL.SuspendLayout();
            this.menuStrip1.SuspendLayout();
            this.contextMenuStripFlag.SuspendLayout();
            this.panelDrag.SuspendLayout();
            this.panelRight.SuspendLayout();
            this.statusStripLeft.SuspendLayout();
            this.panelSim.SuspendLayout();
            this.panelNavigation.SuspendLayout();
            this.panelAB.SuspendLayout();
            ((System.ComponentModel.ISupportInitialize)(this.pictureboxStart)).BeginInit();
            this.SuspendLayout();
            // 
            // contextMenuStripOpenGL
            // 
            this.contextMenuStripOpenGL.AutoSize = false;
            this.contextMenuStripOpenGL.Items.AddRange(new System.Windows.Forms.ToolStripItem[] {
            this.toolStripSeparator5,
            this.googleEarthOpenGLContextMenu});
            this.contextMenuStripOpenGL.LayoutStyle = System.Windows.Forms.ToolStripLayoutStyle.Table;
            this.contextMenuStripOpenGL.Name = "contextMenuStripOpenGL";
            this.contextMenuStripOpenGL.Size = new System.Drawing.Size(72, 160);
            this.contextMenuStripOpenGL.Opening += new System.ComponentModel.CancelEventHandler(this.contextMenuStripOpenGL_Opening);
            // 
            // toolStripSeparator5
            // 
            this.toolStripSeparator5.Name = "toolStripSeparator5";
            this.toolStripSeparator5.Size = new System.Drawing.Size(68, 6);
            // 
            // menuStrip1
            // 
            this.menuStrip1.AutoSize = false;
            this.menuStrip1.BackColor = System.Drawing.Color.Transparent;
            this.menuStrip1.Dock = System.Windows.Forms.DockStyle.None;
            this.menuStrip1.Font = new System.Drawing.Font("Tahoma", 22F);
            this.menuStrip1.Items.AddRange(new System.Windows.Forms.ToolStripItem[] {
            this.fileToolStripMenuItem});
            this.menuStrip1.Location = new System.Drawing.Point(3, 3);
            this.menuStrip1.Name = "menuStrip1";
            this.menuStrip1.Padding = new System.Windows.Forms.Padding(0);
            this.menuStrip1.Size = new System.Drawing.Size(96, 52);
            this.menuStrip1.TabIndex = 49;
            this.menuStrip1.Text = "menuStrip1";
            // 
            // tmrWatchdog
            // 
            this.tmrWatchdog.Interval = 250;
            this.tmrWatchdog.Tick += new System.EventHandler(this.tmrWatchdog_tick);
            // 
            // contextMenuStripFlag
            // 
            this.contextMenuStripFlag.AutoSize = false;
            this.contextMenuStripFlag.BackColor = System.Drawing.SystemColors.ButtonFace;
            this.contextMenuStripFlag.Items.AddRange(new System.Windows.Forms.ToolStripItem[] {
            this.toolStripMenuItemFlagRed,
            this.toolStripMenuFlagGrn,
            this.toolStripMenuFlagYel,
            this.toolStripSeparator12,
            this.toolStripMenuFlagForm});
            this.contextMenuStripFlag.LayoutStyle = System.Windows.Forms.ToolStripLayoutStyle.Table;
            this.contextMenuStripFlag.Name = "contextMenuStripFlag";
            this.contextMenuStripFlag.Size = new System.Drawing.Size(72, 312);
            // 
            // toolStripSeparator12
            // 
            this.toolStripSeparator12.Name = "toolStripSeparator12";
            this.toolStripSeparator12.Size = new System.Drawing.Size(68, 6);
            // 
            // cboxpRowWidth
            // 
            this.cboxpRowWidth.Anchor = System.Windows.Forms.AnchorStyles.None;
            this.cboxpRowWidth.BackColor = System.Drawing.Color.Lavender;
            this.cboxpRowWidth.DropDownStyle = System.Windows.Forms.ComboBoxStyle.DropDownList;
            this.cboxpRowWidth.FlatStyle = System.Windows.Forms.FlatStyle.System;
            this.cboxpRowWidth.Font = new System.Drawing.Font("Tahoma", 20.25F, System.Drawing.FontStyle.Bold, System.Drawing.GraphicsUnit.Point, ((byte)(0)));
            this.cboxpRowWidth.FormattingEnabled = true;
            this.cboxpRowWidth.Items.AddRange(new object[] {
            "0",
            "1",
            "2",
            "3",
            "4",
            "5",
            "6",
            "7",
            "8",
            "9",
            "10"});
            this.cboxpRowWidth.Location = new System.Drawing.Point(689, 11);
            this.cboxpRowWidth.Margin = new System.Windows.Forms.Padding(2, 3, 2, 3);
            this.cboxpRowWidth.Name = "cboxpRowWidth";
            this.cboxpRowWidth.Size = new System.Drawing.Size(44, 41);
            this.cboxpRowWidth.TabIndex = 247;
            this.cboxpRowWidth.SelectedIndexChanged += new System.EventHandler(this.cboxpRowWidth_SelectedIndexChanged);
            this.cboxpRowWidth.Click += new System.EventHandler(this.cboxpRowWidth_Click);
            // 
            // oglZoom
            // 
            this.oglZoom.BackColor = System.Drawing.Color.Black;
            this.oglZoom.BorderStyle = System.Windows.Forms.BorderStyle.FixedSingle;
            this.oglZoom.Location = new System.Drawing.Point(120, 80);
            this.oglZoom.Margin = new System.Windows.Forms.Padding(0);
            this.oglZoom.Name = "oglZoom";
            this.oglZoom.Size = new System.Drawing.Size(200, 199);
            this.oglZoom.TabIndex = 182;
            this.oglZoom.VSync = false;
            this.oglZoom.Load += new System.EventHandler(this.oglZoom_Load);
            this.oglZoom.Paint += new System.Windows.Forms.PaintEventHandler(this.oglZoom_Paint);
            this.oglZoom.MouseClick += new System.Windows.Forms.MouseEventHandler(this.oglZoom_MouseClick);
            this.oglZoom.Resize += new System.EventHandler(this.oglZoom_Resize);
            // 
            // panelDrag
            // 
            this.panelDrag.BackColor = System.Drawing.Color.FromArgb(((int)(((byte)(30)))), ((int)(((byte)(30)))), ((int)(((byte)(40)))));
            this.panelDrag.BackgroundImageLayout = System.Windows.Forms.ImageLayout.Center;
            this.panelDrag.ColumnCount = 1;
            this.panelDrag.ColumnStyles.Add(new System.Windows.Forms.ColumnStyle(System.Windows.Forms.SizeType.Percent, 100F));
            this.panelDrag.Controls.Add(this.btnPathGoStop, 0, 0);
            this.panelDrag.Controls.Add(this.btnPathRecordStop, 0, 1);
            this.panelDrag.Controls.Add(this.btnPathDelete, 0, 3);
            this.panelDrag.Controls.Add(this.btnDeleteCurrentPath, 0, 2);
            this.panelDrag.Location = new System.Drawing.Point(323, 122);
            this.panelDrag.Name = "panelDrag";
            this.panelDrag.RowCount = 5;
            this.panelDrag.RowStyles.Add(new System.Windows.Forms.RowStyle(System.Windows.Forms.SizeType.Percent, 25F));
            this.panelDrag.RowStyles.Add(new System.Windows.Forms.RowStyle(System.Windows.Forms.SizeType.Percent, 25F));
            this.panelDrag.RowStyles.Add(new System.Windows.Forms.RowStyle(System.Windows.Forms.SizeType.Percent, 25F));
            this.panelDrag.RowStyles.Add(new System.Windows.Forms.RowStyle(System.Windows.Forms.SizeType.Percent, 25F));
            this.panelDrag.RowStyles.Add(new System.Windows.Forms.RowStyle(System.Windows.Forms.SizeType.Absolute, 32F));
            this.panelDrag.Size = new System.Drawing.Size(64, 320);
            this.panelDrag.TabIndex = 445;
            this.panelDrag.Visible = false;
            // 
<<<<<<< HEAD
=======
            // btnPathGoStop
            // 
            this.btnPathGoStop.Anchor = System.Windows.Forms.AnchorStyles.Top;
            this.btnPathGoStop.BackColor = System.Drawing.Color.Transparent;
            this.btnPathGoStop.BackgroundImageLayout = System.Windows.Forms.ImageLayout.Stretch;
            this.btnPathGoStop.FlatAppearance.BorderColor = System.Drawing.Color.RoyalBlue;
            this.btnPathGoStop.FlatAppearance.BorderSize = 0;
            this.btnPathGoStop.FlatStyle = System.Windows.Forms.FlatStyle.Flat;
            this.btnPathGoStop.Font = new System.Drawing.Font("Tahoma", 12F, System.Drawing.FontStyle.Bold, System.Drawing.GraphicsUnit.Point, ((byte)(0)));
            this.btnPathGoStop.ForeColor = System.Drawing.Color.DarkGray;
            this.btnPathGoStop.Image = global::AgOpenGPS.Properties.Resources.boundaryPlay;
            this.btnPathGoStop.ImeMode = System.Windows.Forms.ImeMode.NoControl;
            this.btnPathGoStop.Location = new System.Drawing.Point(0, 0);
            this.btnPathGoStop.Margin = new System.Windows.Forms.Padding(0);
            this.btnPathGoStop.Name = "btnPathGoStop";
            this.btnPathGoStop.RightToLeft = System.Windows.Forms.RightToLeft.No;
            this.btnPathGoStop.Size = new System.Drawing.Size(64, 61);
            this.btnPathGoStop.TabIndex = 468;
            this.btnPathGoStop.UseVisualStyleBackColor = false;
            this.btnPathGoStop.Click += new System.EventHandler(this.btnPathGoStop_Click);
            // 
            // btnPathDelete
            // 
            this.btnPathDelete.Anchor = System.Windows.Forms.AnchorStyles.Bottom;
            this.btnPathDelete.BackColor = System.Drawing.Color.Transparent;
            this.btnPathDelete.BackgroundImageLayout = System.Windows.Forms.ImageLayout.Stretch;
            this.btnPathDelete.FlatAppearance.BorderColor = System.Drawing.Color.RoyalBlue;
            this.btnPathDelete.FlatAppearance.BorderSize = 0;
            this.btnPathDelete.FlatStyle = System.Windows.Forms.FlatStyle.Flat;
            this.btnPathDelete.Font = new System.Drawing.Font("Tahoma", 12F, System.Drawing.FontStyle.Bold, System.Drawing.GraphicsUnit.Point, ((byte)(0)));
            this.btnPathDelete.ForeColor = System.Drawing.Color.DarkGray;
            this.btnPathDelete.Image = global::AgOpenGPS.Properties.Resources.FileExplorerWindows;
            this.btnPathDelete.ImeMode = System.Windows.Forms.ImeMode.NoControl;
            this.btnPathDelete.Location = new System.Drawing.Point(0, 157);
            this.btnPathDelete.Margin = new System.Windows.Forms.Padding(0);
            this.btnPathDelete.Name = "btnPathDelete";
            this.btnPathDelete.RightToLeft = System.Windows.Forms.RightToLeft.No;
            this.btnPathDelete.Size = new System.Drawing.Size(64, 61);
            this.btnPathDelete.TabIndex = 471;
            this.btnPathDelete.UseVisualStyleBackColor = false;
            this.btnPathDelete.Click += new System.EventHandler(this.btnPathDelete_Click);
            // 
            // btnPathRecordStop
            // 
            this.btnPathRecordStop.Anchor = System.Windows.Forms.AnchorStyles.None;
            this.btnPathRecordStop.BackColor = System.Drawing.Color.Transparent;
            this.btnPathRecordStop.BackgroundImageLayout = System.Windows.Forms.ImageLayout.Stretch;
            this.btnPathRecordStop.FlatAppearance.BorderColor = System.Drawing.Color.RoyalBlue;
            this.btnPathRecordStop.FlatAppearance.BorderSize = 0;
            this.btnPathRecordStop.FlatStyle = System.Windows.Forms.FlatStyle.Flat;
            this.btnPathRecordStop.Font = new System.Drawing.Font("Tahoma", 12F, System.Drawing.FontStyle.Bold, System.Drawing.GraphicsUnit.Point, ((byte)(0)));
            this.btnPathRecordStop.ForeColor = System.Drawing.Color.DarkGray;
            this.btnPathRecordStop.Image = global::AgOpenGPS.Properties.Resources.BoundaryRecord;
            this.btnPathRecordStop.ImeMode = System.Windows.Forms.ImeMode.NoControl;
            this.btnPathRecordStop.Location = new System.Drawing.Point(0, 77);
            this.btnPathRecordStop.Margin = new System.Windows.Forms.Padding(0);
            this.btnPathRecordStop.Name = "btnPathRecordStop";
            this.btnPathRecordStop.RightToLeft = System.Windows.Forms.RightToLeft.No;
            this.btnPathRecordStop.Size = new System.Drawing.Size(64, 61);
            this.btnPathRecordStop.TabIndex = 470;
            this.btnPathRecordStop.UseVisualStyleBackColor = false;
            this.btnPathRecordStop.Click += new System.EventHandler(this.btnPathRecordStop_Click);
            // 
>>>>>>> fdfc70aa
            // btnResetSim
            // 
            this.btnResetSim.BackColor = System.Drawing.Color.Transparent;
            this.btnResetSim.ContextMenuStrip = this.contextMenuStripFlag;
            this.btnResetSim.FlatStyle = System.Windows.Forms.FlatStyle.Flat;
            this.btnResetSim.Font = new System.Drawing.Font("Tahoma", 9.75F);
            this.btnResetSim.ImeMode = System.Windows.Forms.ImeMode.NoControl;
            this.btnResetSim.Location = new System.Drawing.Point(524, 4);
            this.btnResetSim.Name = "btnResetSim";
            this.btnResetSim.Size = new System.Drawing.Size(50, 31);
            this.btnResetSim.TabIndex = 164;
            this.btnResetSim.Text = "Reset";
            this.btnResetSim.UseVisualStyleBackColor = false;
            this.btnResetSim.Click += new System.EventHandler(this.btnResetSim_Click);
            // 
            // btnResetSteerAngle
            // 
            this.btnResetSteerAngle.BackColor = System.Drawing.Color.Transparent;
            this.btnResetSteerAngle.ContextMenuStrip = this.contextMenuStripFlag;
            this.btnResetSteerAngle.FlatStyle = System.Windows.Forms.FlatStyle.Flat;
            this.btnResetSteerAngle.Font = new System.Drawing.Font("Tahoma", 9.75F);
            this.btnResetSteerAngle.ImeMode = System.Windows.Forms.ImeMode.NoControl;
            this.btnResetSteerAngle.Location = new System.Drawing.Point(474, 4);
            this.btnResetSteerAngle.Name = "btnResetSteerAngle";
            this.btnResetSteerAngle.Size = new System.Drawing.Size(43, 31);
            this.btnResetSteerAngle.TabIndex = 162;
            this.btnResetSteerAngle.Text = ">0<";
            this.btnResetSteerAngle.UseVisualStyleBackColor = false;
            this.btnResetSteerAngle.Click += new System.EventHandler(this.btnResetSteerAngle_Click);
            // 
            // timerSim
            // 
            this.timerSim.Enabled = true;
            this.timerSim.Interval = 94;
            this.timerSim.Tick += new System.EventHandler(this.timerSim_Tick);
            // 
            // toolStripMenuItem2
            // 
            this.toolStripMenuItem2.Name = "toolStripMenuItem2";
            this.toolStripMenuItem2.Size = new System.Drawing.Size(334, 62);
            this.toolStripMenuItem2.Text = "toolStripMenuItem2";
            // 
            // hsbarSteerAngle
            // 
            this.hsbarSteerAngle.Dock = System.Windows.Forms.DockStyle.Fill;
            this.hsbarSteerAngle.ImeMode = System.Windows.Forms.ImeMode.NoControl;
            this.hsbarSteerAngle.LargeChange = 20;
            this.hsbarSteerAngle.Location = new System.Drawing.Point(269, 1);
            this.hsbarSteerAngle.Maximum = 800;
            this.hsbarSteerAngle.Name = "hsbarSteerAngle";
            this.hsbarSteerAngle.Size = new System.Drawing.Size(201, 37);
            this.hsbarSteerAngle.TabIndex = 179;
            this.hsbarSteerAngle.Value = 400;
            this.hsbarSteerAngle.Scroll += new System.Windows.Forms.ScrollEventHandler(this.hsbarSteerAngle_Scroll);
            // 
            // hsbarStepDistance
            // 
            this.hsbarStepDistance.Dock = System.Windows.Forms.DockStyle.Fill;
            this.hsbarStepDistance.ImeMode = System.Windows.Forms.ImeMode.NoControl;
            this.hsbarStepDistance.LargeChange = 2;
            this.hsbarStepDistance.Location = new System.Drawing.Point(1, 1);
            this.hsbarStepDistance.Minimum = -25;
            this.hsbarStepDistance.Name = "hsbarStepDistance";
            this.hsbarStepDistance.Size = new System.Drawing.Size(201, 37);
            this.hsbarStepDistance.TabIndex = 178;
            this.hsbarStepDistance.Scroll += new System.Windows.Forms.ScrollEventHandler(this.hsbarStepDistance_Scroll);
            // 
            // btnSection8Man
            // 
            this.btnSection8Man.Anchor = ((System.Windows.Forms.AnchorStyles)((System.Windows.Forms.AnchorStyles.Top | System.Windows.Forms.AnchorStyles.Right)));
            this.btnSection8Man.BackColor = System.Drawing.Color.Silver;
            this.btnSection8Man.BackgroundImageLayout = System.Windows.Forms.ImageLayout.None;
            this.btnSection8Man.Enabled = false;
            this.btnSection8Man.FlatAppearance.BorderColor = System.Drawing.SystemColors.ActiveCaptionText;
            this.btnSection8Man.FlatStyle = System.Windows.Forms.FlatStyle.Flat;
            this.btnSection8Man.Font = new System.Drawing.Font("Tahoma", 11.25F, System.Drawing.FontStyle.Regular, System.Drawing.GraphicsUnit.Point, ((byte)(0)));
            this.btnSection8Man.ImeMode = System.Windows.Forms.ImeMode.NoControl;
            this.btnSection8Man.Location = new System.Drawing.Point(646, 365);
            this.btnSection8Man.Name = "btnSection8Man";
            this.btnSection8Man.Size = new System.Drawing.Size(34, 25);
            this.btnSection8Man.TabIndex = 125;
            this.btnSection8Man.Text = "8";
            this.btnSection8Man.UseVisualStyleBackColor = false;
            this.btnSection8Man.Click += new System.EventHandler(this.btnSection8Man_Click);
            // 
            // btnSection7Man
            // 
            this.btnSection7Man.Anchor = ((System.Windows.Forms.AnchorStyles)((System.Windows.Forms.AnchorStyles.Top | System.Windows.Forms.AnchorStyles.Right)));
            this.btnSection7Man.BackColor = System.Drawing.Color.Silver;
            this.btnSection7Man.BackgroundImageLayout = System.Windows.Forms.ImageLayout.None;
            this.btnSection7Man.Enabled = false;
            this.btnSection7Man.FlatAppearance.BorderColor = System.Drawing.SystemColors.ActiveCaptionText;
            this.btnSection7Man.FlatStyle = System.Windows.Forms.FlatStyle.Flat;
            this.btnSection7Man.Font = new System.Drawing.Font("Tahoma", 11.25F, System.Drawing.FontStyle.Regular, System.Drawing.GraphicsUnit.Point, ((byte)(0)));
            this.btnSection7Man.ImeMode = System.Windows.Forms.ImeMode.NoControl;
            this.btnSection7Man.Location = new System.Drawing.Point(646, 338);
            this.btnSection7Man.Name = "btnSection7Man";
            this.btnSection7Man.Size = new System.Drawing.Size(34, 25);
            this.btnSection7Man.TabIndex = 126;
            this.btnSection7Man.Text = "7";
            this.btnSection7Man.UseVisualStyleBackColor = false;
            this.btnSection7Man.Click += new System.EventHandler(this.btnSection7Man_Click);
            // 
            // btnSection6Man
            // 
            this.btnSection6Man.Anchor = ((System.Windows.Forms.AnchorStyles)((System.Windows.Forms.AnchorStyles.Top | System.Windows.Forms.AnchorStyles.Right)));
            this.btnSection6Man.BackColor = System.Drawing.Color.Silver;
            this.btnSection6Man.BackgroundImageLayout = System.Windows.Forms.ImageLayout.None;
            this.btnSection6Man.Enabled = false;
            this.btnSection6Man.FlatAppearance.BorderColor = System.Drawing.SystemColors.ActiveCaptionText;
            this.btnSection6Man.FlatStyle = System.Windows.Forms.FlatStyle.Flat;
            this.btnSection6Man.Font = new System.Drawing.Font("Tahoma", 11.25F, System.Drawing.FontStyle.Regular, System.Drawing.GraphicsUnit.Point, ((byte)(0)));
            this.btnSection6Man.ImeMode = System.Windows.Forms.ImeMode.NoControl;
            this.btnSection6Man.Location = new System.Drawing.Point(646, 311);
            this.btnSection6Man.Name = "btnSection6Man";
            this.btnSection6Man.Size = new System.Drawing.Size(34, 25);
            this.btnSection6Man.TabIndex = 127;
            this.btnSection6Man.Text = "6";
            this.btnSection6Man.UseVisualStyleBackColor = false;
            this.btnSection6Man.Click += new System.EventHandler(this.btnSection6Man_Click);
            // 
            // btnSection5Man
            // 
            this.btnSection5Man.Anchor = ((System.Windows.Forms.AnchorStyles)((System.Windows.Forms.AnchorStyles.Top | System.Windows.Forms.AnchorStyles.Right)));
            this.btnSection5Man.BackColor = System.Drawing.Color.Silver;
            this.btnSection5Man.BackgroundImageLayout = System.Windows.Forms.ImageLayout.None;
            this.btnSection5Man.Enabled = false;
            this.btnSection5Man.FlatAppearance.BorderColor = System.Drawing.SystemColors.ActiveCaptionText;
            this.btnSection5Man.FlatStyle = System.Windows.Forms.FlatStyle.Flat;
            this.btnSection5Man.Font = new System.Drawing.Font("Tahoma", 11.25F, System.Drawing.FontStyle.Regular, System.Drawing.GraphicsUnit.Point, ((byte)(0)));
            this.btnSection5Man.ImeMode = System.Windows.Forms.ImeMode.NoControl;
            this.btnSection5Man.Location = new System.Drawing.Point(646, 284);
            this.btnSection5Man.Name = "btnSection5Man";
            this.btnSection5Man.Size = new System.Drawing.Size(34, 25);
            this.btnSection5Man.TabIndex = 103;
            this.btnSection5Man.Text = "5";
            this.btnSection5Man.UseVisualStyleBackColor = false;
            this.btnSection5Man.Click += new System.EventHandler(this.btnSection5Man_Click);
            // 
            // btnSection4Man
            // 
            this.btnSection4Man.Anchor = ((System.Windows.Forms.AnchorStyles)((System.Windows.Forms.AnchorStyles.Top | System.Windows.Forms.AnchorStyles.Right)));
            this.btnSection4Man.BackColor = System.Drawing.Color.Silver;
            this.btnSection4Man.BackgroundImageLayout = System.Windows.Forms.ImageLayout.None;
            this.btnSection4Man.Enabled = false;
            this.btnSection4Man.FlatAppearance.BorderColor = System.Drawing.SystemColors.ActiveCaptionText;
            this.btnSection4Man.FlatStyle = System.Windows.Forms.FlatStyle.Flat;
            this.btnSection4Man.Font = new System.Drawing.Font("Tahoma", 11.25F, System.Drawing.FontStyle.Regular, System.Drawing.GraphicsUnit.Point, ((byte)(0)));
            this.btnSection4Man.ImeMode = System.Windows.Forms.ImeMode.NoControl;
            this.btnSection4Man.Location = new System.Drawing.Point(646, 258);
            this.btnSection4Man.Name = "btnSection4Man";
            this.btnSection4Man.Size = new System.Drawing.Size(34, 25);
            this.btnSection4Man.TabIndex = 102;
            this.btnSection4Man.Text = "4";
            this.btnSection4Man.UseVisualStyleBackColor = false;
            this.btnSection4Man.Click += new System.EventHandler(this.btnSection4Man_Click);
            // 
            // btnSection3Man
            // 
            this.btnSection3Man.Anchor = ((System.Windows.Forms.AnchorStyles)((System.Windows.Forms.AnchorStyles.Top | System.Windows.Forms.AnchorStyles.Right)));
            this.btnSection3Man.BackColor = System.Drawing.Color.Silver;
            this.btnSection3Man.BackgroundImageLayout = System.Windows.Forms.ImageLayout.None;
            this.btnSection3Man.Enabled = false;
            this.btnSection3Man.FlatAppearance.BorderColor = System.Drawing.SystemColors.ActiveCaptionText;
            this.btnSection3Man.FlatStyle = System.Windows.Forms.FlatStyle.Flat;
            this.btnSection3Man.Font = new System.Drawing.Font("Tahoma", 11.25F, System.Drawing.FontStyle.Regular, System.Drawing.GraphicsUnit.Point, ((byte)(0)));
            this.btnSection3Man.ImeMode = System.Windows.Forms.ImeMode.NoControl;
            this.btnSection3Man.Location = new System.Drawing.Point(646, 232);
            this.btnSection3Man.Name = "btnSection3Man";
            this.btnSection3Man.Size = new System.Drawing.Size(34, 25);
            this.btnSection3Man.TabIndex = 101;
            this.btnSection3Man.Text = "3";
            this.btnSection3Man.UseVisualStyleBackColor = false;
            this.btnSection3Man.Click += new System.EventHandler(this.btnSection3Man_Click);
            // 
            // btnSection2Man
            // 
            this.btnSection2Man.Anchor = ((System.Windows.Forms.AnchorStyles)((System.Windows.Forms.AnchorStyles.Top | System.Windows.Forms.AnchorStyles.Right)));
            this.btnSection2Man.BackColor = System.Drawing.Color.Silver;
            this.btnSection2Man.BackgroundImageLayout = System.Windows.Forms.ImageLayout.None;
            this.btnSection2Man.Enabled = false;
            this.btnSection2Man.FlatAppearance.BorderColor = System.Drawing.SystemColors.ActiveCaptionText;
            this.btnSection2Man.FlatStyle = System.Windows.Forms.FlatStyle.Flat;
            this.btnSection2Man.Font = new System.Drawing.Font("Tahoma", 11.25F, System.Drawing.FontStyle.Regular, System.Drawing.GraphicsUnit.Point, ((byte)(0)));
            this.btnSection2Man.ImeMode = System.Windows.Forms.ImeMode.NoControl;
            this.btnSection2Man.Location = new System.Drawing.Point(646, 205);
            this.btnSection2Man.Name = "btnSection2Man";
            this.btnSection2Man.Size = new System.Drawing.Size(34, 25);
            this.btnSection2Man.TabIndex = 100;
            this.btnSection2Man.Text = "2";
            this.btnSection2Man.UseVisualStyleBackColor = false;
            this.btnSection2Man.Click += new System.EventHandler(this.btnSection2Man_Click);
            // 
            // btnSection1Man
            // 
            this.btnSection1Man.Anchor = ((System.Windows.Forms.AnchorStyles)((System.Windows.Forms.AnchorStyles.Top | System.Windows.Forms.AnchorStyles.Right)));
            this.btnSection1Man.BackColor = System.Drawing.Color.Silver;
            this.btnSection1Man.BackgroundImageLayout = System.Windows.Forms.ImageLayout.None;
            this.btnSection1Man.Enabled = false;
            this.btnSection1Man.FlatAppearance.BorderColor = System.Drawing.SystemColors.ActiveCaptionText;
            this.btnSection1Man.FlatStyle = System.Windows.Forms.FlatStyle.Flat;
            this.btnSection1Man.Font = new System.Drawing.Font("Tahoma", 11.25F, System.Drawing.FontStyle.Regular, System.Drawing.GraphicsUnit.Point, ((byte)(0)));
            this.btnSection1Man.ImeMode = System.Windows.Forms.ImeMode.NoControl;
            this.btnSection1Man.Location = new System.Drawing.Point(646, 178);
            this.btnSection1Man.Name = "btnSection1Man";
            this.btnSection1Man.Size = new System.Drawing.Size(34, 25);
            this.btnSection1Man.TabIndex = 99;
            this.btnSection1Man.Text = "1";
            this.btnSection1Man.UseVisualStyleBackColor = false;
            this.btnSection1Man.Click += new System.EventHandler(this.btnSection1Man_Click);
            // 
            // btnSection9Man
            // 
            this.btnSection9Man.Anchor = ((System.Windows.Forms.AnchorStyles)((System.Windows.Forms.AnchorStyles.Top | System.Windows.Forms.AnchorStyles.Right)));
            this.btnSection9Man.BackColor = System.Drawing.Color.Silver;
            this.btnSection9Man.BackgroundImageLayout = System.Windows.Forms.ImageLayout.None;
            this.btnSection9Man.Enabled = false;
            this.btnSection9Man.FlatAppearance.BorderColor = System.Drawing.SystemColors.ActiveCaptionText;
            this.btnSection9Man.FlatStyle = System.Windows.Forms.FlatStyle.Flat;
            this.btnSection9Man.Font = new System.Drawing.Font("Tahoma", 11.25F, System.Drawing.FontStyle.Regular, System.Drawing.GraphicsUnit.Point, ((byte)(0)));
            this.btnSection9Man.ImeMode = System.Windows.Forms.ImeMode.NoControl;
            this.btnSection9Man.Location = new System.Drawing.Point(606, 178);
            this.btnSection9Man.Name = "btnSection9Man";
            this.btnSection9Man.Size = new System.Drawing.Size(34, 25);
            this.btnSection9Man.TabIndex = 174;
            this.btnSection9Man.Text = "9";
            this.btnSection9Man.UseVisualStyleBackColor = false;
            this.btnSection9Man.Click += new System.EventHandler(this.btnSection9Man_Click);
            // 
            // btnSection10Man
            // 
            this.btnSection10Man.Anchor = ((System.Windows.Forms.AnchorStyles)((System.Windows.Forms.AnchorStyles.Top | System.Windows.Forms.AnchorStyles.Right)));
            this.btnSection10Man.BackColor = System.Drawing.Color.Silver;
            this.btnSection10Man.BackgroundImageLayout = System.Windows.Forms.ImageLayout.None;
            this.btnSection10Man.Enabled = false;
            this.btnSection10Man.FlatAppearance.BorderColor = System.Drawing.SystemColors.ActiveCaptionText;
            this.btnSection10Man.FlatStyle = System.Windows.Forms.FlatStyle.Flat;
            this.btnSection10Man.Font = new System.Drawing.Font("Tahoma", 11.25F, System.Drawing.FontStyle.Regular, System.Drawing.GraphicsUnit.Point, ((byte)(0)));
            this.btnSection10Man.ImeMode = System.Windows.Forms.ImeMode.NoControl;
            this.btnSection10Man.Location = new System.Drawing.Point(606, 205);
            this.btnSection10Man.Name = "btnSection10Man";
            this.btnSection10Man.Size = new System.Drawing.Size(34, 25);
            this.btnSection10Man.TabIndex = 175;
            this.btnSection10Man.Text = "10";
            this.btnSection10Man.UseVisualStyleBackColor = false;
            this.btnSection10Man.Click += new System.EventHandler(this.btnSection10Man_Click);
            // 
            // btnSection11Man
            // 
            this.btnSection11Man.Anchor = ((System.Windows.Forms.AnchorStyles)((System.Windows.Forms.AnchorStyles.Top | System.Windows.Forms.AnchorStyles.Right)));
            this.btnSection11Man.BackColor = System.Drawing.Color.Silver;
            this.btnSection11Man.BackgroundImageLayout = System.Windows.Forms.ImageLayout.None;
            this.btnSection11Man.Enabled = false;
            this.btnSection11Man.FlatAppearance.BorderColor = System.Drawing.SystemColors.ActiveCaptionText;
            this.btnSection11Man.FlatStyle = System.Windows.Forms.FlatStyle.Flat;
            this.btnSection11Man.Font = new System.Drawing.Font("Tahoma", 11.25F, System.Drawing.FontStyle.Regular, System.Drawing.GraphicsUnit.Point, ((byte)(0)));
            this.btnSection11Man.ImeMode = System.Windows.Forms.ImeMode.NoControl;
            this.btnSection11Man.Location = new System.Drawing.Point(606, 232);
            this.btnSection11Man.Name = "btnSection11Man";
            this.btnSection11Man.Size = new System.Drawing.Size(34, 25);
            this.btnSection11Man.TabIndex = 176;
            this.btnSection11Man.Text = "11";
            this.btnSection11Man.UseVisualStyleBackColor = false;
            this.btnSection11Man.Click += new System.EventHandler(this.btnSection11Man_Click);
            // 
            // btnSection12Man
            // 
            this.btnSection12Man.Anchor = ((System.Windows.Forms.AnchorStyles)((System.Windows.Forms.AnchorStyles.Top | System.Windows.Forms.AnchorStyles.Right)));
            this.btnSection12Man.BackColor = System.Drawing.Color.Silver;
            this.btnSection12Man.BackgroundImageLayout = System.Windows.Forms.ImageLayout.None;
            this.btnSection12Man.Enabled = false;
            this.btnSection12Man.FlatAppearance.BorderColor = System.Drawing.SystemColors.ActiveCaptionText;
            this.btnSection12Man.FlatStyle = System.Windows.Forms.FlatStyle.Flat;
            this.btnSection12Man.Font = new System.Drawing.Font("Tahoma", 11.25F, System.Drawing.FontStyle.Regular, System.Drawing.GraphicsUnit.Point, ((byte)(0)));
            this.btnSection12Man.ImeMode = System.Windows.Forms.ImeMode.NoControl;
            this.btnSection12Man.Location = new System.Drawing.Point(606, 258);
            this.btnSection12Man.Name = "btnSection12Man";
            this.btnSection12Man.Size = new System.Drawing.Size(34, 25);
            this.btnSection12Man.TabIndex = 177;
            this.btnSection12Man.Text = "12";
            this.btnSection12Man.UseVisualStyleBackColor = false;
            this.btnSection12Man.Click += new System.EventHandler(this.btnSection12Man_Click);
            // 
            // oglMain
            // 
            this.oglMain.Anchor = ((System.Windows.Forms.AnchorStyles)((((System.Windows.Forms.AnchorStyles.Top | System.Windows.Forms.AnchorStyles.Bottom) 
            | System.Windows.Forms.AnchorStyles.Left) 
            | System.Windows.Forms.AnchorStyles.Right)));
            this.oglMain.BackColor = System.Drawing.Color.Black;
            this.oglMain.ContextMenuStrip = this.contextMenuStripOpenGL;
            this.oglMain.Location = new System.Drawing.Point(75, 58);
            this.oglMain.Margin = new System.Windows.Forms.Padding(0);
            this.oglMain.Name = "oglMain";
            this.oglMain.Size = new System.Drawing.Size(753, 574);
            this.oglMain.TabIndex = 180;
            this.oglMain.VSync = false;
            this.oglMain.Load += new System.EventHandler(this.oglMain_Load);
            this.oglMain.Paint += new System.Windows.Forms.PaintEventHandler(this.oglMain_Paint);
            this.oglMain.MouseDown += new System.Windows.Forms.MouseEventHandler(this.oglMain_MouseDown);
            this.oglMain.Resize += new System.EventHandler(this.oglMain_Resize);
            // 
            // oglBack
            // 
            this.oglBack.Anchor = ((System.Windows.Forms.AnchorStyles)((System.Windows.Forms.AnchorStyles.Top | System.Windows.Forms.AnchorStyles.Right)));
            this.oglBack.BackColor = System.Drawing.Color.Black;
            this.oglBack.ForeColor = System.Drawing.Color.Transparent;
            this.oglBack.Location = new System.Drawing.Point(160, 70);
            this.oglBack.Margin = new System.Windows.Forms.Padding(2, 1, 2, 1);
            this.oglBack.Name = "oglBack";
            this.oglBack.Size = new System.Drawing.Size(500, 300);
            this.oglBack.TabIndex = 181;
            this.oglBack.VSync = false;
            this.oglBack.Load += new System.EventHandler(this.oglBack_Load);
            this.oglBack.Paint += new System.Windows.Forms.PaintEventHandler(this.oglBack_Paint);
            this.oglBack.Resize += new System.EventHandler(this.oglBack_Resize);
            // 
            // lblHz
            // 
            this.lblHz.BackColor = System.Drawing.Color.FromArgb(((int)(((byte)(30)))), ((int)(((byte)(30)))), ((int)(((byte)(50)))));
            this.lblHz.Dock = System.Windows.Forms.DockStyle.Fill;
            this.lblHz.Font = new System.Drawing.Font("Tahoma", 9.75F, System.Drawing.FontStyle.Bold, System.Drawing.GraphicsUnit.Point, ((byte)(0)));
            this.lblHz.ForeColor = System.Drawing.SystemColors.ButtonHighlight;
            this.lblHz.ImeMode = System.Windows.Forms.ImeMode.NoControl;
            this.lblHz.Location = new System.Drawing.Point(75, 312);
            this.lblHz.Name = "lblHz";
            this.lblHz.Size = new System.Drawing.Size(73, 82);
            this.lblHz.TabIndex = 249;
            this.lblHz.Text = "5 Hz 32\r\nPPS";
            this.lblHz.TextAlign = System.Drawing.ContentAlignment.MiddleCenter;
            this.lblHz.Click += new System.EventHandler(this.btnOpenConfig_Click);
            // 
            // panelRight
            // 
            this.panelRight.Anchor = ((System.Windows.Forms.AnchorStyles)(((System.Windows.Forms.AnchorStyles.Top | System.Windows.Forms.AnchorStyles.Bottom) 
            | System.Windows.Forms.AnchorStyles.Right)));
            this.panelRight.ColumnCount = 1;
            this.panelRight.ColumnStyles.Add(new System.Windows.Forms.ColumnStyle(System.Windows.Forms.SizeType.Percent, 100F));
            this.panelRight.Controls.Add(this.btnCurve, 0, 1);
            this.panelRight.Controls.Add(this.btnContour, 0, 0);
            this.panelRight.Controls.Add(this.btnABLine, 0, 2);
            this.panelRight.Controls.Add(this.btnAutoYouTurn, 0, 6);
            this.panelRight.Controls.Add(this.btnSectionOffAutoOn, 0, 5);
            this.panelRight.Controls.Add(this.btnManualOffOn, 0, 4);
            this.panelRight.Controls.Add(this.btnCycleLines, 0, 3);
            this.panelRight.Controls.Add(this.btnAutoSteer, 0, 7);
            this.panelRight.Location = new System.Drawing.Point(830, 56);
            this.panelRight.Name = "panelRight";
            this.panelRight.RowCount = 8;
            this.panelRight.RowStyles.Add(new System.Windows.Forms.RowStyle(System.Windows.Forms.SizeType.Percent, 11.31213F));
            this.panelRight.RowStyles.Add(new System.Windows.Forms.RowStyle(System.Windows.Forms.SizeType.Percent, 11.97754F));
            this.panelRight.RowStyles.Add(new System.Windows.Forms.RowStyle(System.Windows.Forms.SizeType.Percent, 12.31025F));
            this.panelRight.RowStyles.Add(new System.Windows.Forms.RowStyle(System.Windows.Forms.SizeType.Percent, 12.47661F));
            this.panelRight.RowStyles.Add(new System.Windows.Forms.RowStyle(System.Windows.Forms.SizeType.Percent, 14.30651F));
            this.panelRight.RowStyles.Add(new System.Windows.Forms.RowStyle(System.Windows.Forms.SizeType.Percent, 12.53899F));
            this.panelRight.RowStyles.Add(new System.Windows.Forms.RowStyle(System.Windows.Forms.SizeType.Percent, 12.53899F));
            this.panelRight.RowStyles.Add(new System.Windows.Forms.RowStyle(System.Windows.Forms.SizeType.Percent, 12.53899F));
            this.panelRight.Size = new System.Drawing.Size(67, 641);
            this.panelRight.TabIndex = 320;
            // 
            // statusStripLeft
            // 
            this.statusStripLeft.AllowMerge = false;
            this.statusStripLeft.AutoSize = false;
            this.statusStripLeft.BackColor = System.Drawing.Color.Transparent;
            this.statusStripLeft.BackgroundImageLayout = System.Windows.Forms.ImageLayout.None;
            this.statusStripLeft.Dock = System.Windows.Forms.DockStyle.None;
            this.statusStripLeft.Font = new System.Drawing.Font("Tahoma", 18F, System.Drawing.FontStyle.Bold, System.Drawing.GraphicsUnit.Point, ((byte)(0)));
            this.statusStripLeft.ImageScalingSize = new System.Drawing.Size(56, 56);
            this.statusStripLeft.Items.AddRange(new System.Windows.Forms.ToolStripItem[] {
            this.distanceToolBtn,
            this.simplifyToolStrip,
            this.stripBtnConfig,
            this.toolStripDropDownButton4,
            this.toolStripBtnField});
            this.statusStripLeft.LayoutStyle = System.Windows.Forms.ToolStripLayoutStyle.Flow;
            this.statusStripLeft.Location = new System.Drawing.Point(3, 56);
            this.statusStripLeft.Name = "statusStripLeft";
            this.statusStripLeft.RenderMode = System.Windows.Forms.ToolStripRenderMode.Professional;
            this.statusStripLeft.Size = new System.Drawing.Size(68, 377);
            this.statusStripLeft.SizingGrip = false;
            this.statusStripLeft.Stretch = false;
            this.statusStripLeft.TabIndex = 324;
            this.statusStripLeft.Text = "UDP";
            // 
            // distanceToolBtn
            // 
            this.distanceToolBtn.DisplayStyle = System.Windows.Forms.ToolStripItemDisplayStyle.Text;
            this.distanceToolBtn.Font = new System.Drawing.Font("Tahoma", 11.25F, System.Drawing.FontStyle.Bold, System.Drawing.GraphicsUnit.Point, ((byte)(0)));
            this.distanceToolBtn.ImageTransparentColor = System.Drawing.Color.Magenta;
            this.distanceToolBtn.Name = "distanceToolBtn";
            this.distanceToolBtn.ShowDropDownArrow = false;
            this.distanceToolBtn.Size = new System.Drawing.Size(65, 22);
            this.distanceToolBtn.Text = "2345m";
            this.distanceToolBtn.Click += new System.EventHandler(this.toolStripDropDownButtonDistance_Click);
            // 
            // panelSim
            // 
            this.panelSim.Anchor = System.Windows.Forms.AnchorStyles.Bottom;
            this.panelSim.BackColor = System.Drawing.Color.Transparent;
            this.panelSim.CellBorderStyle = System.Windows.Forms.TableLayoutPanelCellBorderStyle.Single;
            this.panelSim.ColumnCount = 5;
            this.panelSim.ColumnStyles.Add(new System.Windows.Forms.ColumnStyle(System.Windows.Forms.SizeType.Percent, 50F));
            this.panelSim.ColumnStyles.Add(new System.Windows.Forms.ColumnStyle(System.Windows.Forms.SizeType.Absolute, 65F));
            this.panelSim.ColumnStyles.Add(new System.Windows.Forms.ColumnStyle(System.Windows.Forms.SizeType.Percent, 50F));
            this.panelSim.ColumnStyles.Add(new System.Windows.Forms.ColumnStyle(System.Windows.Forms.SizeType.Absolute, 49F));
            this.panelSim.ColumnStyles.Add(new System.Windows.Forms.ColumnStyle(System.Windows.Forms.SizeType.Absolute, 76F));
            this.panelSim.ColumnStyles.Add(new System.Windows.Forms.ColumnStyle(System.Windows.Forms.SizeType.Absolute, 20F));
            this.panelSim.Controls.Add(this.btnResetSteerAngle, 3, 0);
            this.panelSim.Controls.Add(this.hsbarSteerAngle, 2, 0);
            this.panelSim.Controls.Add(this.hsbarStepDistance, 0, 0);
            this.panelSim.Controls.Add(this.btnSimSetSpeedToZero, 1, 0);
            this.panelSim.Controls.Add(this.btnResetSim, 4, 0);
            this.panelSim.Location = new System.Drawing.Point(136, 577);
            this.panelSim.Name = "panelSim";
            this.panelSim.RowCount = 1;
            this.panelSim.RowStyles.Add(new System.Windows.Forms.RowStyle(System.Windows.Forms.SizeType.Percent, 100F));
            this.panelSim.Size = new System.Drawing.Size(599, 39);
            this.panelSim.TabIndex = 325;
            // 
            // btnSection16Man
            // 
            this.btnSection16Man.Anchor = ((System.Windows.Forms.AnchorStyles)((System.Windows.Forms.AnchorStyles.Top | System.Windows.Forms.AnchorStyles.Right)));
            this.btnSection16Man.BackColor = System.Drawing.Color.Silver;
            this.btnSection16Man.BackgroundImageLayout = System.Windows.Forms.ImageLayout.None;
            this.btnSection16Man.Enabled = false;
            this.btnSection16Man.FlatAppearance.BorderColor = System.Drawing.SystemColors.ActiveCaptionText;
            this.btnSection16Man.FlatStyle = System.Windows.Forms.FlatStyle.Flat;
            this.btnSection16Man.Font = new System.Drawing.Font("Tahoma", 11.25F, System.Drawing.FontStyle.Regular, System.Drawing.GraphicsUnit.Point, ((byte)(0)));
            this.btnSection16Man.ImeMode = System.Windows.Forms.ImeMode.NoControl;
            this.btnSection16Man.Location = new System.Drawing.Point(606, 365);
            this.btnSection16Man.Name = "btnSection16Man";
            this.btnSection16Man.Size = new System.Drawing.Size(34, 25);
            this.btnSection16Man.TabIndex = 448;
            this.btnSection16Man.Text = "16";
            this.btnSection16Man.UseVisualStyleBackColor = false;
            this.btnSection16Man.Click += new System.EventHandler(this.btnSection16Man_Click);
            // 
            // btnSection15Man
            // 
            this.btnSection15Man.Anchor = ((System.Windows.Forms.AnchorStyles)((System.Windows.Forms.AnchorStyles.Top | System.Windows.Forms.AnchorStyles.Right)));
            this.btnSection15Man.BackColor = System.Drawing.Color.Silver;
            this.btnSection15Man.BackgroundImageLayout = System.Windows.Forms.ImageLayout.None;
            this.btnSection15Man.Enabled = false;
            this.btnSection15Man.FlatAppearance.BorderColor = System.Drawing.SystemColors.ActiveCaptionText;
            this.btnSection15Man.FlatStyle = System.Windows.Forms.FlatStyle.Flat;
            this.btnSection15Man.Font = new System.Drawing.Font("Tahoma", 11.25F, System.Drawing.FontStyle.Regular, System.Drawing.GraphicsUnit.Point, ((byte)(0)));
            this.btnSection15Man.ImeMode = System.Windows.Forms.ImeMode.NoControl;
            this.btnSection15Man.Location = new System.Drawing.Point(606, 338);
            this.btnSection15Man.Name = "btnSection15Man";
            this.btnSection15Man.Size = new System.Drawing.Size(34, 25);
            this.btnSection15Man.TabIndex = 449;
            this.btnSection15Man.Text = "15";
            this.btnSection15Man.UseVisualStyleBackColor = false;
            this.btnSection15Man.Click += new System.EventHandler(this.btnSection15Man_Click);
            // 
            // btnSection14Man
            // 
            this.btnSection14Man.Anchor = ((System.Windows.Forms.AnchorStyles)((System.Windows.Forms.AnchorStyles.Top | System.Windows.Forms.AnchorStyles.Right)));
            this.btnSection14Man.BackColor = System.Drawing.Color.Silver;
            this.btnSection14Man.BackgroundImageLayout = System.Windows.Forms.ImageLayout.None;
            this.btnSection14Man.Enabled = false;
            this.btnSection14Man.FlatAppearance.BorderColor = System.Drawing.SystemColors.ActiveCaptionText;
            this.btnSection14Man.FlatStyle = System.Windows.Forms.FlatStyle.Flat;
            this.btnSection14Man.Font = new System.Drawing.Font("Tahoma", 11.25F, System.Drawing.FontStyle.Regular, System.Drawing.GraphicsUnit.Point, ((byte)(0)));
            this.btnSection14Man.ImeMode = System.Windows.Forms.ImeMode.NoControl;
            this.btnSection14Man.Location = new System.Drawing.Point(606, 311);
            this.btnSection14Man.Name = "btnSection14Man";
            this.btnSection14Man.Size = new System.Drawing.Size(34, 25);
            this.btnSection14Man.TabIndex = 450;
            this.btnSection14Man.Text = "14";
            this.btnSection14Man.UseVisualStyleBackColor = false;
            this.btnSection14Man.Click += new System.EventHandler(this.btnSection14Man_Click);
            // 
            // btnSection13Man
            // 
            this.btnSection13Man.Anchor = ((System.Windows.Forms.AnchorStyles)((System.Windows.Forms.AnchorStyles.Top | System.Windows.Forms.AnchorStyles.Right)));
            this.btnSection13Man.BackColor = System.Drawing.Color.Silver;
            this.btnSection13Man.BackgroundImageLayout = System.Windows.Forms.ImageLayout.None;
            this.btnSection13Man.Enabled = false;
            this.btnSection13Man.FlatAppearance.BorderColor = System.Drawing.SystemColors.ActiveCaptionText;
            this.btnSection13Man.FlatStyle = System.Windows.Forms.FlatStyle.Flat;
            this.btnSection13Man.Font = new System.Drawing.Font("Tahoma", 11.25F, System.Drawing.FontStyle.Regular, System.Drawing.GraphicsUnit.Point, ((byte)(0)));
            this.btnSection13Man.ImeMode = System.Windows.Forms.ImeMode.NoControl;
            this.btnSection13Man.Location = new System.Drawing.Point(606, 284);
            this.btnSection13Man.Name = "btnSection13Man";
            this.btnSection13Man.Size = new System.Drawing.Size(34, 25);
            this.btnSection13Man.TabIndex = 451;
            this.btnSection13Man.Text = "13";
            this.btnSection13Man.UseVisualStyleBackColor = false;
            this.btnSection13Man.Click += new System.EventHandler(this.btnSection13Man_Click);
            // 
            // panelNavigation
            // 
            this.panelNavigation.BackColor = System.Drawing.Color.FromArgb(((int)(((byte)(30)))), ((int)(((byte)(30)))), ((int)(((byte)(40)))));
            this.panelNavigation.ColumnCount = 2;
            this.panelNavigation.ColumnStyles.Add(new System.Windows.Forms.ColumnStyle(System.Windows.Forms.SizeType.Percent, 100F));
            this.panelNavigation.ColumnStyles.Add(new System.Windows.Forms.ColumnStyle(System.Windows.Forms.SizeType.Absolute, 79F));
            this.panelNavigation.Controls.Add(this.btnN3D, 0, 3);
            this.panelNavigation.Controls.Add(this.btn2D, 0, 0);
            this.panelNavigation.Controls.Add(this.btnDayNightMode, 0, 4);
            this.panelNavigation.Controls.Add(this.btnZoomIn, 1, 3);
            this.panelNavigation.Controls.Add(this.btnZoomOut, 1, 2);
            this.panelNavigation.Controls.Add(this.btnpTiltDown, 1, 1);
            this.panelNavigation.Controls.Add(this.btnpTiltUp, 1, 0);
            this.panelNavigation.Controls.Add(this.btn3D, 0, 1);
            this.panelNavigation.Controls.Add(this.btnN2D, 0, 2);
            this.panelNavigation.Controls.Add(this.lblHz, 1, 4);
            this.panelNavigation.Location = new System.Drawing.Point(93, 146);
            this.panelNavigation.Name = "panelNavigation";
            this.panelNavigation.RowCount = 5;
            this.panelNavigation.RowStyles.Add(new System.Windows.Forms.RowStyle(System.Windows.Forms.SizeType.Percent, 20F));
            this.panelNavigation.RowStyles.Add(new System.Windows.Forms.RowStyle(System.Windows.Forms.SizeType.Percent, 20F));
            this.panelNavigation.RowStyles.Add(new System.Windows.Forms.RowStyle(System.Windows.Forms.SizeType.Percent, 20F));
            this.panelNavigation.RowStyles.Add(new System.Windows.Forms.RowStyle(System.Windows.Forms.SizeType.Percent, 20F));
            this.panelNavigation.RowStyles.Add(new System.Windows.Forms.RowStyle(System.Windows.Forms.SizeType.Percent, 20F));
            this.panelNavigation.RowStyles.Add(new System.Windows.Forms.RowStyle(System.Windows.Forms.SizeType.Absolute, 20F));
            this.panelNavigation.Size = new System.Drawing.Size(151, 394);
            this.panelNavigation.TabIndex = 468;
            this.panelNavigation.Visible = false;
            // 
            // lblFieldStatus
            // 
            this.lblFieldStatus.AutoSize = true;
            this.lblFieldStatus.FlatStyle = System.Windows.Forms.FlatStyle.Flat;
            this.lblFieldStatus.Font = new System.Drawing.Font("Tahoma", 14.25F, System.Drawing.FontStyle.Bold, System.Drawing.GraphicsUnit.Point, ((byte)(0)));
            this.lblFieldStatus.Location = new System.Drawing.Point(104, 34);
            this.lblFieldStatus.Name = "lblFieldStatus";
            this.lblFieldStatus.Size = new System.Drawing.Size(66, 23);
            this.lblFieldStatus.TabIndex = 469;
            this.lblFieldStatus.Text = "25 Ha";
            // 
            // timer2
            // 
            this.timer2.Interval = 3000;
            this.timer2.Tick += new System.EventHandler(this.timer2_Tick);
            // 
            // panelAB
            // 
            this.panelAB.Anchor = System.Windows.Forms.AnchorStyles.Bottom;
            this.panelAB.BackColor = System.Drawing.Color.Transparent;
            this.panelAB.ColumnCount = 10;
            this.panelAB.ColumnStyles.Add(new System.Windows.Forms.ColumnStyle(System.Windows.Forms.SizeType.Percent, 10.30928F));
            this.panelAB.ColumnStyles.Add(new System.Windows.Forms.ColumnStyle(System.Windows.Forms.SizeType.Percent, 10.30928F));
            this.panelAB.ColumnStyles.Add(new System.Windows.Forms.ColumnStyle(System.Windows.Forms.SizeType.Percent, 10.30928F));
            this.panelAB.ColumnStyles.Add(new System.Windows.Forms.ColumnStyle(System.Windows.Forms.SizeType.Percent, 10.30928F));
            this.panelAB.ColumnStyles.Add(new System.Windows.Forms.ColumnStyle(System.Windows.Forms.SizeType.Percent, 10.30928F));
            this.panelAB.ColumnStyles.Add(new System.Windows.Forms.ColumnStyle(System.Windows.Forms.SizeType.Percent, 10.30928F));
            this.panelAB.ColumnStyles.Add(new System.Windows.Forms.ColumnStyle(System.Windows.Forms.SizeType.Percent, 10.30928F));
            this.panelAB.ColumnStyles.Add(new System.Windows.Forms.ColumnStyle(System.Windows.Forms.SizeType.Percent, 10.30928F));
            this.panelAB.ColumnStyles.Add(new System.Windows.Forms.ColumnStyle(System.Windows.Forms.SizeType.Percent, 9.278351F));
            this.panelAB.ColumnStyles.Add(new System.Windows.Forms.ColumnStyle(System.Windows.Forms.SizeType.Percent, 8.247422F));
            this.panelAB.Controls.Add(this.btnYouSkipEnable, 8, 0);
            this.panelAB.Controls.Add(this.btnHeadlandOnOff, 0, 0);
            this.panelAB.Controls.Add(this.btnHydLift, 1, 0);
            this.panelAB.Controls.Add(this.btnTramDisplayMode, 2, 0);
            this.panelAB.Controls.Add(this.btnFlag, 3, 0);
            this.panelAB.Controls.Add(this.btnChangeMappingColor, 4, 0);
            this.panelAB.Controls.Add(this.btnABDraw, 5, 0);
            this.panelAB.Controls.Add(this.btnSnapToPivot, 6, 0);
            this.panelAB.Controls.Add(this.btnEditAB, 7, 0);
            this.panelAB.Controls.Add(this.cboxpRowWidth, 9, 0);
            this.panelAB.Location = new System.Drawing.Point(75, 636);
            this.panelAB.Name = "panelAB";
            this.panelAB.RowCount = 1;
            this.panelAB.RowStyles.Add(new System.Windows.Forms.RowStyle(System.Windows.Forms.SizeType.Percent, 100F));
            this.panelAB.Size = new System.Drawing.Size(746, 64);
            this.panelAB.TabIndex = 480;
            // 
            // lblSpeed
            // 
            this.lblSpeed.Anchor = ((System.Windows.Forms.AnchorStyles)((System.Windows.Forms.AnchorStyles.Top | System.Windows.Forms.AnchorStyles.Right)));
            this.lblSpeed.BackColor = System.Drawing.Color.Transparent;
            this.lblSpeed.BorderStyle = System.Windows.Forms.BorderStyle.FixedSingle;
            this.lblSpeed.FlatStyle = System.Windows.Forms.FlatStyle.Flat;
            this.lblSpeed.Font = new System.Drawing.Font("Tahoma", 21.75F, System.Drawing.FontStyle.Bold, System.Drawing.GraphicsUnit.Point, ((byte)(0)));
            this.lblSpeed.ForeColor = System.Drawing.Color.Black;
            this.lblSpeed.ImeMode = System.Windows.Forms.ImeMode.NoControl;
            this.lblSpeed.Location = new System.Drawing.Point(553, 16);
            this.lblSpeed.Margin = new System.Windows.Forms.Padding(0);
            this.lblSpeed.Name = "lblSpeed";
            this.lblSpeed.Size = new System.Drawing.Size(90, 40);
            this.lblSpeed.TabIndex = 116;
            this.lblSpeed.Text = "88.8";
            this.lblSpeed.TextAlign = System.Drawing.ContentAlignment.BottomCenter;
            this.lblSpeed.Click += new System.EventHandler(this.lblSpeed_Click);
            // 
            // lblTopData
            // 
            this.lblTopData.AutoSize = true;
            this.lblTopData.Font = new System.Drawing.Font("Tahoma", 9.75F, System.Drawing.FontStyle.Bold, System.Drawing.GraphicsUnit.Point, ((byte)(0)));
            this.lblTopData.Location = new System.Drawing.Point(104, 0);
            this.lblTopData.Name = "lblTopData";
            this.lblTopData.Size = new System.Drawing.Size(149, 16);
            this.lblTopData.TabIndex = 483;
            this.lblTopData.Text = "Vehicle Name + Width";
            // 
            // lblInty
            // 
            this.lblInty.Anchor = ((System.Windows.Forms.AnchorStyles)((System.Windows.Forms.AnchorStyles.Bottom | System.Windows.Forms.AnchorStyles.Left)));
            this.lblInty.AutoSize = true;
            this.lblInty.Font = new System.Drawing.Font("Tahoma", 9.75F, System.Drawing.FontStyle.Bold, System.Drawing.GraphicsUnit.Point, ((byte)(0)));
            this.lblInty.Location = new System.Drawing.Point(11, 610);
            this.lblInty.Name = "lblInty";
            this.lblInty.Size = new System.Drawing.Size(15, 16);
            this.lblInty.TabIndex = 485;
            this.lblInty.Text = "0";
            this.lblInty.Click += new System.EventHandler(this.lblInty_Click);
            // 
            // lblCurveLineName
            // 
            this.lblCurveLineName.AutoSize = true;
            this.lblCurveLineName.Font = new System.Drawing.Font("Tahoma", 9.75F, System.Drawing.FontStyle.Bold, System.Drawing.GraphicsUnit.Point, ((byte)(0)));
            this.lblCurveLineName.Location = new System.Drawing.Point(390, 0);
            this.lblCurveLineName.Name = "lblCurveLineName";
            this.lblCurveLineName.Size = new System.Drawing.Size(33, 16);
            this.lblCurveLineName.TabIndex = 486;
            this.lblCurveLineName.Text = "Line";
            // 
            // lblCurrentField
            // 
            this.lblCurrentField.AutoSize = true;
            this.lblCurrentField.Font = new System.Drawing.Font("Tahoma", 9.75F, System.Drawing.FontStyle.Bold, System.Drawing.GraphicsUnit.Point, ((byte)(0)));
            this.lblCurrentField.Location = new System.Drawing.Point(104, 17);
            this.lblCurrentField.Name = "lblCurrentField";
            this.lblCurrentField.Size = new System.Drawing.Size(70, 16);
            this.lblCurrentField.TabIndex = 488;
            this.lblCurrentField.Text = "Fieldname";
            // 
            // lblFix
            // 
            this.lblFix.Anchor = ((System.Windows.Forms.AnchorStyles)((System.Windows.Forms.AnchorStyles.Top | System.Windows.Forms.AnchorStyles.Right)));
            this.lblFix.AutoSize = true;
            this.lblFix.Font = new System.Drawing.Font("Tahoma", 9.75F, System.Drawing.FontStyle.Bold, System.Drawing.GraphicsUnit.Point, ((byte)(0)));
            this.lblFix.Location = new System.Drawing.Point(711, 0);
            this.lblFix.Name = "lblFix";
            this.lblFix.Size = new System.Drawing.Size(23, 16);
            this.lblFix.TabIndex = 489;
            this.lblFix.Text = "Fix";
            this.lblFix.TextAlign = System.Drawing.ContentAlignment.MiddleRight;
            // 
            // lbludpWatchCounts
            // 
            this.lbludpWatchCounts.Anchor = ((System.Windows.Forms.AnchorStyles)((System.Windows.Forms.AnchorStyles.Bottom | System.Windows.Forms.AnchorStyles.Left)));
            this.lbludpWatchCounts.AutoSize = true;
            this.lbludpWatchCounts.Font = new System.Drawing.Font("Tahoma", 9.75F, System.Drawing.FontStyle.Bold, System.Drawing.GraphicsUnit.Point, ((byte)(0)));
            this.lbludpWatchCounts.Location = new System.Drawing.Point(3, 426);
            this.lbludpWatchCounts.Name = "lbludpWatchCounts";
            this.lbludpWatchCounts.Size = new System.Drawing.Size(15, 16);
            this.lbludpWatchCounts.TabIndex = 492;
            this.lbludpWatchCounts.Text = "0";
            this.lbludpWatchCounts.TextAlign = System.Drawing.ContentAlignment.MiddleRight;
            this.lbludpWatchCounts.Click += new System.EventHandler(this.lbludpWatchCounts_Click);
            // 
            // lblAge
            // 
            this.lblAge.Anchor = ((System.Windows.Forms.AnchorStyles)((System.Windows.Forms.AnchorStyles.Top | System.Windows.Forms.AnchorStyles.Right)));
            this.lblAge.AutoSize = true;
            this.lblAge.Font = new System.Drawing.Font("Tahoma", 9.75F, System.Drawing.FontStyle.Bold, System.Drawing.GraphicsUnit.Point, ((byte)(0)));
            this.lblAge.Location = new System.Drawing.Point(657, 0);
            this.lblAge.Name = "lblAge";
            this.lblAge.Size = new System.Drawing.Size(33, 16);
            this.lblAge.TabIndex = 493;
            this.lblAge.Text = "Age";
            this.lblAge.TextAlign = System.Drawing.ContentAlignment.MiddleRight;
            // 
            // label1
            // 
            this.label1.Anchor = ((System.Windows.Forms.AnchorStyles)((System.Windows.Forms.AnchorStyles.Top | System.Windows.Forms.AnchorStyles.Right)));
            this.label1.AutoSize = true;
            this.label1.Font = new System.Drawing.Font("Tahoma", 9.75F, System.Drawing.FontStyle.Bold, System.Drawing.GraphicsUnit.Point, ((byte)(0)));
            this.label1.Location = new System.Drawing.Point(622, 0);
            this.label1.Name = "label1";
            this.label1.Size = new System.Drawing.Size(38, 16);
            this.label1.TabIndex = 494;
            this.label1.Text = "Age:";
            this.label1.TextAlign = System.Drawing.ContentAlignment.MiddleRight;
            // 
            // btnStanleyPure
            // 
            this.btnStanleyPure.Anchor = ((System.Windows.Forms.AnchorStyles)((System.Windows.Forms.AnchorStyles.Bottom | System.Windows.Forms.AnchorStyles.Left)));
            this.btnStanleyPure.BackColor = System.Drawing.Color.Transparent;
            this.btnStanleyPure.BackgroundImageLayout = System.Windows.Forms.ImageLayout.Stretch;
            this.btnStanleyPure.FlatAppearance.BorderColor = System.Drawing.Color.RoyalBlue;
            this.btnStanleyPure.FlatAppearance.BorderSize = 0;
            this.btnStanleyPure.FlatStyle = System.Windows.Forms.FlatStyle.Flat;
            this.btnStanleyPure.Font = new System.Drawing.Font("Tahoma", 26.25F, System.Drawing.FontStyle.Bold, System.Drawing.GraphicsUnit.Point, ((byte)(0)));
            this.btnStanleyPure.ForeColor = System.Drawing.Color.Black;
            this.btnStanleyPure.Image = global::AgOpenGPS.Properties.Resources.ModeStanley;
            this.btnStanleyPure.ImeMode = System.Windows.Forms.ImeMode.NoControl;
            this.btnStanleyPure.Location = new System.Drawing.Point(9, 630);
            this.btnStanleyPure.Margin = new System.Windows.Forms.Padding(0);
            this.btnStanleyPure.Name = "btnStanleyPure";
            this.btnStanleyPure.RightToLeft = System.Windows.Forms.RightToLeft.No;
            this.btnStanleyPure.Size = new System.Drawing.Size(54, 60);
            this.btnStanleyPure.TabIndex = 490;
            this.btnStanleyPure.UseVisualStyleBackColor = false;
            this.btnStanleyPure.Click += new System.EventHandler(this.btnStanleyPure_Click);
            // 
            // btnAutoSteerConfig
            // 
            this.btnAutoSteerConfig.Anchor = ((System.Windows.Forms.AnchorStyles)((System.Windows.Forms.AnchorStyles.Bottom | System.Windows.Forms.AnchorStyles.Left)));
            this.btnAutoSteerConfig.BackColor = System.Drawing.Color.Transparent;
            this.btnAutoSteerConfig.BackgroundImage = global::AgOpenGPS.Properties.Resources.AutoSteerConf;
            this.btnAutoSteerConfig.BackgroundImageLayout = System.Windows.Forms.ImageLayout.Stretch;
            this.btnAutoSteerConfig.FlatAppearance.BorderColor = System.Drawing.Color.SaddleBrown;
            this.btnAutoSteerConfig.FlatAppearance.BorderSize = 0;
            this.btnAutoSteerConfig.FlatStyle = System.Windows.Forms.FlatStyle.Flat;
            this.btnAutoSteerConfig.Font = new System.Drawing.Font("Tahoma", 11.25F, System.Drawing.FontStyle.Regular, System.Drawing.GraphicsUnit.Point, ((byte)(0)));
            this.btnAutoSteerConfig.ForeColor = System.Drawing.Color.Black;
            this.btnAutoSteerConfig.ImeMode = System.Windows.Forms.ImeMode.NoControl;
            this.btnAutoSteerConfig.Location = new System.Drawing.Point(7, 543);
            this.btnAutoSteerConfig.Margin = new System.Windows.Forms.Padding(0);
            this.btnAutoSteerConfig.Name = "btnAutoSteerConfig";
            this.btnAutoSteerConfig.RightToLeft = System.Windows.Forms.RightToLeft.No;
            this.btnAutoSteerConfig.Size = new System.Drawing.Size(58, 54);
            this.btnAutoSteerConfig.TabIndex = 475;
            this.btnAutoSteerConfig.Text = "-38.8.";
            this.btnAutoSteerConfig.UseVisualStyleBackColor = false;
            this.btnAutoSteerConfig.Click += new System.EventHandler(this.btnAutoSteerConfig_Click);
            // 
            // btnMaximizeMainForm
            // 
            this.btnMaximizeMainForm.Anchor = ((System.Windows.Forms.AnchorStyles)((System.Windows.Forms.AnchorStyles.Top | System.Windows.Forms.AnchorStyles.Right)));
            this.btnMaximizeMainForm.BackColor = System.Drawing.Color.Transparent;
            this.btnMaximizeMainForm.BackgroundImageLayout = System.Windows.Forms.ImageLayout.Center;
            this.btnMaximizeMainForm.FlatAppearance.BorderColor = System.Drawing.Color.Gray;
            this.btnMaximizeMainForm.FlatAppearance.BorderSize = 0;
            this.btnMaximizeMainForm.FlatStyle = System.Windows.Forms.FlatStyle.Flat;
            this.btnMaximizeMainForm.Font = new System.Drawing.Font("Tahoma", 20.25F, System.Drawing.FontStyle.Bold, System.Drawing.GraphicsUnit.Point, ((byte)(0)));
            this.btnMaximizeMainForm.Image = global::AgOpenGPS.Properties.Resources.WindowMaximize;
            this.btnMaximizeMainForm.ImeMode = System.Windows.Forms.ImeMode.NoControl;
            this.btnMaximizeMainForm.Location = new System.Drawing.Point(773, 9);
            this.btnMaximizeMainForm.Name = "btnMaximizeMainForm";
            this.btnMaximizeMainForm.Size = new System.Drawing.Size(57, 43);
            this.btnMaximizeMainForm.TabIndex = 482;
            this.btnMaximizeMainForm.UseVisualStyleBackColor = false;
            this.btnMaximizeMainForm.Click += new System.EventHandler(this.btnMaximizeMainForm_Click);
            // 
            // btnMinimizeMainForm
            // 
            this.btnMinimizeMainForm.Anchor = ((System.Windows.Forms.AnchorStyles)((System.Windows.Forms.AnchorStyles.Top | System.Windows.Forms.AnchorStyles.Right)));
            this.btnMinimizeMainForm.BackColor = System.Drawing.Color.Transparent;
            this.btnMinimizeMainForm.BackgroundImageLayout = System.Windows.Forms.ImageLayout.Center;
            this.btnMinimizeMainForm.FlatAppearance.BorderSize = 0;
            this.btnMinimizeMainForm.FlatStyle = System.Windows.Forms.FlatStyle.Flat;
            this.btnMinimizeMainForm.Font = new System.Drawing.Font("Tahoma", 20.25F, System.Drawing.FontStyle.Bold, System.Drawing.GraphicsUnit.Point, ((byte)(0)));
            this.btnMinimizeMainForm.ForeColor = System.Drawing.Color.DimGray;
            this.btnMinimizeMainForm.Image = global::AgOpenGPS.Properties.Resources.WindowMinimize;
            this.btnMinimizeMainForm.ImeMode = System.Windows.Forms.ImeMode.NoControl;
            this.btnMinimizeMainForm.Location = new System.Drawing.Point(708, 7);
            this.btnMinimizeMainForm.Name = "btnMinimizeMainForm";
            this.btnMinimizeMainForm.Size = new System.Drawing.Size(57, 43);
            this.btnMinimizeMainForm.TabIndex = 481;
            this.btnMinimizeMainForm.UseVisualStyleBackColor = false;
            this.btnMinimizeMainForm.Click += new System.EventHandler(this.btnMinimizeMainForm_Click);
            // 
            // pictureboxStart
            // 
            this.pictureboxStart.Anchor = System.Windows.Forms.AnchorStyles.Right;
            this.pictureboxStart.BackgroundImage = global::AgOpenGPS.Properties.Resources.first;
            this.pictureboxStart.BackgroundImageLayout = System.Windows.Forms.ImageLayout.Stretch;
            this.pictureboxStart.Location = new System.Drawing.Point(714, 458);
            this.pictureboxStart.Name = "pictureboxStart";
            this.pictureboxStart.Size = new System.Drawing.Size(74, 60);
            this.pictureboxStart.TabIndex = 473;
            this.pictureboxStart.TabStop = false;
            // 
            // btnN3D
            // 
            this.btnN3D.Anchor = System.Windows.Forms.AnchorStyles.None;
            this.btnN3D.BackColor = System.Drawing.Color.Transparent;
            this.btnN3D.BackgroundImageLayout = System.Windows.Forms.ImageLayout.Zoom;
            this.btnN3D.FlatAppearance.BorderColor = System.Drawing.Color.RoyalBlue;
            this.btnN3D.FlatAppearance.BorderSize = 0;
            this.btnN3D.FlatStyle = System.Windows.Forms.FlatStyle.Flat;
            this.btnN3D.Font = new System.Drawing.Font("Tahoma", 14.25F, System.Drawing.FontStyle.Bold, System.Drawing.GraphicsUnit.Point, ((byte)(0)));
            this.btnN3D.Image = global::AgOpenGPS.Properties.Resources.CameraNorth64;
            this.btnN3D.ImeMode = System.Windows.Forms.ImeMode.NoControl;
            this.btnN3D.Location = new System.Drawing.Point(7, 245);
            this.btnN3D.Name = "btnN3D";
            this.btnN3D.Size = new System.Drawing.Size(57, 55);
            this.btnN3D.TabIndex = 472;
            this.btnN3D.TextAlign = System.Drawing.ContentAlignment.BottomCenter;
            this.btnN3D.UseVisualStyleBackColor = false;
            this.btnN3D.Click += new System.EventHandler(this.btnN3D_Click);
            // 
            // btn2D
            // 
            this.btn2D.Anchor = System.Windows.Forms.AnchorStyles.None;
            this.btn2D.BackColor = System.Drawing.Color.Transparent;
            this.btn2D.BackgroundImageLayout = System.Windows.Forms.ImageLayout.Zoom;
            this.btn2D.FlatAppearance.BorderColor = System.Drawing.Color.RoyalBlue;
            this.btn2D.FlatAppearance.BorderSize = 0;
            this.btn2D.FlatStyle = System.Windows.Forms.FlatStyle.Flat;
            this.btn2D.Font = new System.Drawing.Font("Tahoma", 14.25F, System.Drawing.FontStyle.Bold, System.Drawing.GraphicsUnit.Point, ((byte)(0)));
            this.btn2D.Image = global::AgOpenGPS.Properties.Resources.Camera2D64;
            this.btn2D.ImeMode = System.Windows.Forms.ImeMode.NoControl;
            this.btn2D.Location = new System.Drawing.Point(7, 11);
            this.btn2D.Name = "btn2D";
            this.btn2D.Size = new System.Drawing.Size(57, 55);
            this.btn2D.TabIndex = 469;
            this.btn2D.TextAlign = System.Drawing.ContentAlignment.BottomCenter;
            this.btn2D.UseVisualStyleBackColor = false;
            this.btn2D.Click += new System.EventHandler(this.btn2D_Click);
            // 
            // btnDayNightMode
            // 
            this.btnDayNightMode.Anchor = System.Windows.Forms.AnchorStyles.None;
            this.btnDayNightMode.BackColor = System.Drawing.Color.Transparent;
            this.btnDayNightMode.BackgroundImageLayout = System.Windows.Forms.ImageLayout.Center;
            this.btnDayNightMode.FlatAppearance.BorderSize = 0;
            this.btnDayNightMode.FlatStyle = System.Windows.Forms.FlatStyle.Flat;
            this.btnDayNightMode.Image = global::AgOpenGPS.Properties.Resources.WindowNightMode;
            this.btnDayNightMode.ImeMode = System.Windows.Forms.ImeMode.NoControl;
            this.btnDayNightMode.Location = new System.Drawing.Point(7, 325);
            this.btnDayNightMode.Name = "btnDayNightMode";
            this.btnDayNightMode.Size = new System.Drawing.Size(57, 55);
            this.btnDayNightMode.TabIndex = 452;
            this.btnDayNightMode.UseVisualStyleBackColor = false;
            this.btnDayNightMode.Click += new System.EventHandler(this.btnDayNightMode_Click);
            // 
            // btnZoomIn
            // 
            this.btnZoomIn.Anchor = System.Windows.Forms.AnchorStyles.None;
            this.btnZoomIn.BackColor = System.Drawing.Color.Transparent;
            this.btnZoomIn.BackgroundImage = global::AgOpenGPS.Properties.Resources.ZoomIn48;
            this.btnZoomIn.BackgroundImageLayout = System.Windows.Forms.ImageLayout.Zoom;
            this.btnZoomIn.FlatAppearance.BorderColor = System.Drawing.SystemColors.ControlText;
            this.btnZoomIn.FlatAppearance.BorderSize = 0;
            this.btnZoomIn.FlatStyle = System.Windows.Forms.FlatStyle.Flat;
            this.btnZoomIn.Font = new System.Drawing.Font("Tahoma", 12F);
            this.btnZoomIn.ImeMode = System.Windows.Forms.ImeMode.NoControl;
            this.btnZoomIn.Location = new System.Drawing.Point(80, 241);
            this.btnZoomIn.Name = "btnZoomIn";
            this.btnZoomIn.Size = new System.Drawing.Size(63, 63);
            this.btnZoomIn.TabIndex = 120;
            this.btnZoomIn.UseVisualStyleBackColor = false;
            this.btnZoomIn.MouseDown += new System.Windows.Forms.MouseEventHandler(this.btnZoomIn_MouseDown);
            // 
            // btnZoomOut
            // 
            this.btnZoomOut.Anchor = System.Windows.Forms.AnchorStyles.None;
            this.btnZoomOut.BackColor = System.Drawing.Color.Transparent;
            this.btnZoomOut.BackgroundImage = global::AgOpenGPS.Properties.Resources.ZoomOut48;
            this.btnZoomOut.BackgroundImageLayout = System.Windows.Forms.ImageLayout.Zoom;
            this.btnZoomOut.FlatAppearance.BorderColor = System.Drawing.SystemColors.ControlText;
            this.btnZoomOut.FlatAppearance.BorderSize = 0;
            this.btnZoomOut.FlatStyle = System.Windows.Forms.FlatStyle.Flat;
            this.btnZoomOut.Font = new System.Drawing.Font("Tahoma", 12F);
            this.btnZoomOut.ImeMode = System.Windows.Forms.ImeMode.NoControl;
            this.btnZoomOut.Location = new System.Drawing.Point(80, 163);
            this.btnZoomOut.Name = "btnZoomOut";
            this.btnZoomOut.Size = new System.Drawing.Size(63, 63);
            this.btnZoomOut.TabIndex = 119;
            this.btnZoomOut.UseVisualStyleBackColor = false;
            this.btnZoomOut.MouseDown += new System.Windows.Forms.MouseEventHandler(this.btnZoomOut_MouseDown);
            // 
            // btnpTiltDown
            // 
            this.btnpTiltDown.Anchor = System.Windows.Forms.AnchorStyles.None;
            this.btnpTiltDown.BackColor = System.Drawing.Color.Transparent;
            this.btnpTiltDown.BackgroundImage = global::AgOpenGPS.Properties.Resources.TiltDown;
            this.btnpTiltDown.BackgroundImageLayout = System.Windows.Forms.ImageLayout.Zoom;
            this.btnpTiltDown.FlatAppearance.BorderColor = System.Drawing.SystemColors.HotTrack;
            this.btnpTiltDown.FlatAppearance.BorderSize = 0;
            this.btnpTiltDown.FlatStyle = System.Windows.Forms.FlatStyle.Flat;
            this.btnpTiltDown.Font = new System.Drawing.Font("Tahoma", 12F);
            this.btnpTiltDown.ImeMode = System.Windows.Forms.ImeMode.NoControl;
            this.btnpTiltDown.Location = new System.Drawing.Point(80, 85);
            this.btnpTiltDown.Name = "btnpTiltDown";
            this.btnpTiltDown.Size = new System.Drawing.Size(63, 63);
            this.btnpTiltDown.TabIndex = 446;
            this.btnpTiltDown.UseVisualStyleBackColor = false;
            this.btnpTiltDown.MouseDown += new System.Windows.Forms.MouseEventHandler(this.btnpTiltDown_MouseDown);
            // 
            // btnpTiltUp
            // 
            this.btnpTiltUp.Anchor = System.Windows.Forms.AnchorStyles.None;
            this.btnpTiltUp.BackColor = System.Drawing.Color.Transparent;
            this.btnpTiltUp.BackgroundImage = global::AgOpenGPS.Properties.Resources.TiltUp;
            this.btnpTiltUp.BackgroundImageLayout = System.Windows.Forms.ImageLayout.Zoom;
            this.btnpTiltUp.FlatAppearance.BorderColor = System.Drawing.SystemColors.HotTrack;
            this.btnpTiltUp.FlatAppearance.BorderSize = 0;
            this.btnpTiltUp.FlatStyle = System.Windows.Forms.FlatStyle.Flat;
            this.btnpTiltUp.Font = new System.Drawing.Font("Tahoma", 12F);
            this.btnpTiltUp.ImeMode = System.Windows.Forms.ImeMode.NoControl;
            this.btnpTiltUp.Location = new System.Drawing.Point(80, 7);
            this.btnpTiltUp.Name = "btnpTiltUp";
            this.btnpTiltUp.Size = new System.Drawing.Size(63, 63);
            this.btnpTiltUp.TabIndex = 447;
            this.btnpTiltUp.UseVisualStyleBackColor = false;
            this.btnpTiltUp.MouseDown += new System.Windows.Forms.MouseEventHandler(this.btnpTiltUp_MouseDown);
            // 
            // btn3D
            // 
            this.btn3D.Anchor = System.Windows.Forms.AnchorStyles.None;
            this.btn3D.BackColor = System.Drawing.Color.Transparent;
            this.btn3D.BackgroundImageLayout = System.Windows.Forms.ImageLayout.Zoom;
            this.btn3D.FlatAppearance.BorderColor = System.Drawing.Color.RoyalBlue;
            this.btn3D.FlatAppearance.BorderSize = 0;
            this.btn3D.FlatStyle = System.Windows.Forms.FlatStyle.Flat;
            this.btn3D.Font = new System.Drawing.Font("Tahoma", 14.25F, System.Drawing.FontStyle.Bold, System.Drawing.GraphicsUnit.Point, ((byte)(0)));
            this.btn3D.Image = global::AgOpenGPS.Properties.Resources.Camera3D64;
            this.btn3D.ImeMode = System.Windows.Forms.ImeMode.NoControl;
            this.btn3D.Location = new System.Drawing.Point(7, 89);
            this.btn3D.Name = "btn3D";
            this.btn3D.Size = new System.Drawing.Size(57, 55);
            this.btn3D.TabIndex = 471;
            this.btn3D.TextAlign = System.Drawing.ContentAlignment.BottomCenter;
            this.btn3D.UseVisualStyleBackColor = false;
            this.btn3D.Click += new System.EventHandler(this.btn3D_Click);
            // 
            // btnN2D
            // 
            this.btnN2D.Anchor = System.Windows.Forms.AnchorStyles.None;
            this.btnN2D.BackColor = System.Drawing.Color.Transparent;
            this.btnN2D.BackgroundImageLayout = System.Windows.Forms.ImageLayout.Zoom;
            this.btnN2D.FlatAppearance.BorderColor = System.Drawing.Color.RoyalBlue;
            this.btnN2D.FlatAppearance.BorderSize = 0;
            this.btnN2D.FlatStyle = System.Windows.Forms.FlatStyle.Flat;
            this.btnN2D.Font = new System.Drawing.Font("Tahoma", 14.25F, System.Drawing.FontStyle.Bold, System.Drawing.GraphicsUnit.Point, ((byte)(0)));
            this.btnN2D.Image = global::AgOpenGPS.Properties.Resources.CameraNorth2D;
            this.btnN2D.ImeMode = System.Windows.Forms.ImeMode.NoControl;
            this.btnN2D.Location = new System.Drawing.Point(7, 167);
            this.btnN2D.Name = "btnN2D";
            this.btnN2D.Size = new System.Drawing.Size(57, 55);
            this.btnN2D.TabIndex = 470;
            this.btnN2D.TextAlign = System.Drawing.ContentAlignment.BottomCenter;
            this.btnN2D.UseVisualStyleBackColor = false;
            this.btnN2D.Click += new System.EventHandler(this.btnN2D_Click);
            // 
            // btnStartAgIO
            // 
            this.btnStartAgIO.Anchor = ((System.Windows.Forms.AnchorStyles)((System.Windows.Forms.AnchorStyles.Bottom | System.Windows.Forms.AnchorStyles.Left)));
            this.btnStartAgIO.BackColor = System.Drawing.Color.Transparent;
            this.btnStartAgIO.BackgroundImageLayout = System.Windows.Forms.ImageLayout.Stretch;
            this.btnStartAgIO.FlatAppearance.BorderColor = System.Drawing.Color.RoyalBlue;
            this.btnStartAgIO.FlatAppearance.BorderSize = 0;
            this.btnStartAgIO.FlatStyle = System.Windows.Forms.FlatStyle.Flat;
            this.btnStartAgIO.Font = new System.Drawing.Font("Tahoma", 12F, System.Drawing.FontStyle.Bold, System.Drawing.GraphicsUnit.Point, ((byte)(0)));
            this.btnStartAgIO.ForeColor = System.Drawing.Color.DarkGray;
            this.btnStartAgIO.Image = global::AgOpenGPS.Properties.Resources.AgIO;
            this.btnStartAgIO.ImeMode = System.Windows.Forms.ImeMode.NoControl;
            this.btnStartAgIO.Location = new System.Drawing.Point(7, 444);
            this.btnStartAgIO.Margin = new System.Windows.Forms.Padding(0);
            this.btnStartAgIO.Name = "btnStartAgIO";
            this.btnStartAgIO.RightToLeft = System.Windows.Forms.RightToLeft.No;
            this.btnStartAgIO.Size = new System.Drawing.Size(61, 66);
            this.btnStartAgIO.TabIndex = 467;
            this.btnStartAgIO.UseVisualStyleBackColor = false;
            this.btnStartAgIO.Click += new System.EventHandler(this.btnStartAgIO_Click);
            // 
            // btnShutdown
            // 
            this.btnShutdown.Anchor = ((System.Windows.Forms.AnchorStyles)((System.Windows.Forms.AnchorStyles.Top | System.Windows.Forms.AnchorStyles.Right)));
            this.btnShutdown.BackColor = System.Drawing.Color.Transparent;
            this.btnShutdown.BackgroundImageLayout = System.Windows.Forms.ImageLayout.Zoom;
            this.btnShutdown.FlatAppearance.BorderSize = 0;
            this.btnShutdown.FlatStyle = System.Windows.Forms.FlatStyle.Flat;
            this.btnShutdown.Image = global::AgOpenGPS.Properties.Resources.WindowClose;
            this.btnShutdown.ImeMode = System.Windows.Forms.ImeMode.NoControl;
            this.btnShutdown.Location = new System.Drawing.Point(835, 8);
            this.btnShutdown.Name = "btnShutdown";
            this.btnShutdown.Size = new System.Drawing.Size(57, 43);
            this.btnShutdown.TabIndex = 447;
            this.btnShutdown.UseVisualStyleBackColor = false;
            this.btnShutdown.Click += new System.EventHandler(this.btnShutdown_Click);
            // 
            // btnDeleteCurrentPath
            // 
            this.btnDeleteCurrentPath.Anchor = System.Windows.Forms.AnchorStyles.None;
            this.btnDeleteCurrentPath.BackColor = System.Drawing.Color.Transparent;
            this.btnDeleteCurrentPath.BackgroundImageLayout = System.Windows.Forms.ImageLayout.Stretch;
            this.btnDeleteCurrentPath.FlatAppearance.BorderColor = System.Drawing.Color.RoyalBlue;
            this.btnDeleteCurrentPath.FlatAppearance.BorderSize = 0;
            this.btnDeleteCurrentPath.FlatStyle = System.Windows.Forms.FlatStyle.Flat;
            this.btnDeleteCurrentPath.Font = new System.Drawing.Font("Tahoma", 12F, System.Drawing.FontStyle.Bold, System.Drawing.GraphicsUnit.Point, ((byte)(0)));
            this.btnDeleteCurrentPath.ForeColor = System.Drawing.Color.DarkGray;
            this.btnDeleteCurrentPath.Image = global::AgOpenGPS.Properties.Resources.Trash;
            this.btnDeleteCurrentPath.ImeMode = System.Windows.Forms.ImeMode.NoControl;
            this.btnDeleteCurrentPath.Location = new System.Drawing.Point(0, 148);
            this.btnDeleteCurrentPath.Margin = new System.Windows.Forms.Padding(0);
            this.btnDeleteCurrentPath.Name = "btnDeleteCurrentPath";
            this.btnDeleteCurrentPath.RightToLeft = System.Windows.Forms.RightToLeft.No;
            this.btnDeleteCurrentPath.Size = new System.Drawing.Size(64, 64);
            this.btnDeleteCurrentPath.TabIndex = 472;
            this.btnDeleteCurrentPath.UseVisualStyleBackColor = false;
            this.btnDeleteCurrentPath.Click += new System.EventHandler(this.btnDeleteCurrentPath_Click);
            // 
            // btnPathGoStop
            // 
            this.btnPathGoStop.Anchor = System.Windows.Forms.AnchorStyles.Top;
            this.btnPathGoStop.BackColor = System.Drawing.Color.Transparent;
            this.btnPathGoStop.BackgroundImageLayout = System.Windows.Forms.ImageLayout.Stretch;
            this.btnPathGoStop.FlatAppearance.BorderColor = System.Drawing.Color.RoyalBlue;
            this.btnPathGoStop.FlatAppearance.BorderSize = 0;
            this.btnPathGoStop.FlatStyle = System.Windows.Forms.FlatStyle.Flat;
            this.btnPathGoStop.Font = new System.Drawing.Font("Tahoma", 12F, System.Drawing.FontStyle.Bold, System.Drawing.GraphicsUnit.Point, ((byte)(0)));
            this.btnPathGoStop.ForeColor = System.Drawing.Color.DarkGray;
            this.btnPathGoStop.Image = global::AgOpenGPS.Properties.Resources.boundaryPlay;
            this.btnPathGoStop.ImeMode = System.Windows.Forms.ImeMode.NoControl;
            this.btnPathGoStop.Location = new System.Drawing.Point(0, 0);
            this.btnPathGoStop.Margin = new System.Windows.Forms.Padding(0);
            this.btnPathGoStop.Name = "btnPathGoStop";
            this.btnPathGoStop.RightToLeft = System.Windows.Forms.RightToLeft.No;
            this.btnPathGoStop.Size = new System.Drawing.Size(64, 61);
            this.btnPathGoStop.TabIndex = 468;
            this.btnPathGoStop.UseVisualStyleBackColor = false;
            this.btnPathGoStop.Click += new System.EventHandler(this.btnPathGoStop_Click);
            // 
            // btnPathDelete
            // 
            this.btnPathDelete.Anchor = System.Windows.Forms.AnchorStyles.Bottom;
            this.btnPathDelete.BackColor = System.Drawing.Color.Transparent;
            this.btnPathDelete.BackgroundImageLayout = System.Windows.Forms.ImageLayout.Stretch;
            this.btnPathDelete.FlatAppearance.BorderColor = System.Drawing.Color.RoyalBlue;
            this.btnPathDelete.FlatAppearance.BorderSize = 0;
            this.btnPathDelete.FlatStyle = System.Windows.Forms.FlatStyle.Flat;
            this.btnPathDelete.Font = new System.Drawing.Font("Tahoma", 12F, System.Drawing.FontStyle.Bold, System.Drawing.GraphicsUnit.Point, ((byte)(0)));
            this.btnPathDelete.ForeColor = System.Drawing.Color.DarkGray;
            this.btnPathDelete.Image = global::AgOpenGPS.Properties.Resources.FileExplorerWindows;
            this.btnPathDelete.ImeMode = System.Windows.Forms.ImeMode.NoControl;
            this.btnPathDelete.Location = new System.Drawing.Point(0, 227);
            this.btnPathDelete.Margin = new System.Windows.Forms.Padding(0);
            this.btnPathDelete.Name = "btnPathDelete";
            this.btnPathDelete.RightToLeft = System.Windows.Forms.RightToLeft.No;
            this.btnPathDelete.Size = new System.Drawing.Size(64, 61);
            this.btnPathDelete.TabIndex = 471;
            this.btnPathDelete.UseVisualStyleBackColor = false;
            this.btnPathDelete.Click += new System.EventHandler(this.btnPathFilePicker_Click);
            // 
            // btnPathRecordStop
            // 
            this.btnPathRecordStop.Anchor = System.Windows.Forms.AnchorStyles.None;
            this.btnPathRecordStop.BackColor = System.Drawing.Color.Transparent;
            this.btnPathRecordStop.BackgroundImageLayout = System.Windows.Forms.ImageLayout.Stretch;
            this.btnPathRecordStop.FlatAppearance.BorderColor = System.Drawing.Color.RoyalBlue;
            this.btnPathRecordStop.FlatAppearance.BorderSize = 0;
            this.btnPathRecordStop.FlatStyle = System.Windows.Forms.FlatStyle.Flat;
            this.btnPathRecordStop.Font = new System.Drawing.Font("Tahoma", 12F, System.Drawing.FontStyle.Bold, System.Drawing.GraphicsUnit.Point, ((byte)(0)));
            this.btnPathRecordStop.ForeColor = System.Drawing.Color.DarkGray;
            this.btnPathRecordStop.Image = global::AgOpenGPS.Properties.Resources.BoundaryRecord;
            this.btnPathRecordStop.ImeMode = System.Windows.Forms.ImeMode.NoControl;
            this.btnPathRecordStop.Location = new System.Drawing.Point(0, 77);
            this.btnPathRecordStop.Margin = new System.Windows.Forms.Padding(0);
            this.btnPathRecordStop.Name = "btnPathRecordStop";
            this.btnPathRecordStop.RightToLeft = System.Windows.Forms.RightToLeft.No;
            this.btnPathRecordStop.Size = new System.Drawing.Size(64, 61);
            this.btnPathRecordStop.TabIndex = 470;
            this.btnPathRecordStop.UseVisualStyleBackColor = false;
            this.btnPathRecordStop.Click += new System.EventHandler(this.btnPathRecordStop_Click);
            // 
            // toolStripMenuItemFlagRed
            // 
            this.toolStripMenuItemFlagRed.AutoSize = false;
            this.toolStripMenuItemFlagRed.BackColor = System.Drawing.SystemColors.ControlLight;
            this.toolStripMenuItemFlagRed.DisplayStyle = System.Windows.Forms.ToolStripItemDisplayStyle.Image;
            this.toolStripMenuItemFlagRed.Image = global::AgOpenGPS.Properties.Resources.FlagYel;
            this.toolStripMenuItemFlagRed.ImageScaling = System.Windows.Forms.ToolStripItemImageScaling.None;
            this.toolStripMenuItemFlagRed.Name = "toolStripMenuItemFlagRed";
            this.toolStripMenuItemFlagRed.Size = new System.Drawing.Size(70, 70);
            this.toolStripMenuItemFlagRed.Text = ".";
            this.toolStripMenuItemFlagRed.Click += new System.EventHandler(this.toolStripMenuItemFlagRed_Click);
            // 
            // toolStripMenuFlagGrn
            // 
            this.toolStripMenuFlagGrn.AutoSize = false;
            this.toolStripMenuFlagGrn.BackColor = System.Drawing.SystemColors.ControlLight;
            this.toolStripMenuFlagGrn.DisplayStyle = System.Windows.Forms.ToolStripItemDisplayStyle.Image;
            this.toolStripMenuFlagGrn.Image = global::AgOpenGPS.Properties.Resources.FlagGrn;
            this.toolStripMenuFlagGrn.ImageScaling = System.Windows.Forms.ToolStripItemImageScaling.None;
            this.toolStripMenuFlagGrn.Name = "toolStripMenuFlagGrn";
            this.toolStripMenuFlagGrn.Size = new System.Drawing.Size(70, 70);
            this.toolStripMenuFlagGrn.Text = ".";
            this.toolStripMenuFlagGrn.Click += new System.EventHandler(this.toolStripMenuGrn_Click);
            // 
            // toolStripMenuFlagYel
            // 
            this.toolStripMenuFlagYel.AutoSize = false;
            this.toolStripMenuFlagYel.BackColor = System.Drawing.SystemColors.ControlLight;
            this.toolStripMenuFlagYel.DisplayStyle = System.Windows.Forms.ToolStripItemDisplayStyle.Image;
            this.toolStripMenuFlagYel.Image = global::AgOpenGPS.Properties.Resources.FlagRed;
            this.toolStripMenuFlagYel.ImageScaling = System.Windows.Forms.ToolStripItemImageScaling.None;
            this.toolStripMenuFlagYel.Name = "toolStripMenuFlagYel";
            this.toolStripMenuFlagYel.Size = new System.Drawing.Size(70, 70);
            this.toolStripMenuFlagYel.Text = ".";
            this.toolStripMenuFlagYel.Click += new System.EventHandler(this.toolStripMenuYel_Click);
            // 
            // toolStripMenuFlagForm
            // 
            this.toolStripMenuFlagForm.Image = global::AgOpenGPS.Properties.Resources.OK64;
            this.toolStripMenuFlagForm.ImageScaling = System.Windows.Forms.ToolStripItemImageScaling.None;
            this.toolStripMenuFlagForm.Name = "toolStripMenuFlagForm";
            this.toolStripMenuFlagForm.Size = new System.Drawing.Size(228, 70);
            this.toolStripMenuFlagForm.Text = "toolStripMenuItem3";
            this.toolStripMenuFlagForm.Click += new System.EventHandler(this.toolStripMenuFlagForm_Click);
            // 
            // btnSimSetSpeedToZero
            // 
            this.btnSimSetSpeedToZero.Anchor = System.Windows.Forms.AnchorStyles.None;
            this.btnSimSetSpeedToZero.BackColor = System.Drawing.Color.Transparent;
            this.btnSimSetSpeedToZero.BackgroundImage = global::AgOpenGPS.Properties.Resources.AutoStop;
            this.btnSimSetSpeedToZero.BackgroundImageLayout = System.Windows.Forms.ImageLayout.Zoom;
            this.btnSimSetSpeedToZero.ContextMenuStrip = this.contextMenuStripFlag;
            this.btnSimSetSpeedToZero.FlatStyle = System.Windows.Forms.FlatStyle.Flat;
            this.btnSimSetSpeedToZero.Font = new System.Drawing.Font("Tahoma", 9.75F);
            this.btnSimSetSpeedToZero.ImeMode = System.Windows.Forms.ImeMode.NoControl;
            this.btnSimSetSpeedToZero.Location = new System.Drawing.Point(206, 4);
            this.btnSimSetSpeedToZero.Name = "btnSimSetSpeedToZero";
            this.btnSimSetSpeedToZero.Size = new System.Drawing.Size(59, 31);
            this.btnSimSetSpeedToZero.TabIndex = 453;
            this.btnSimSetSpeedToZero.UseVisualStyleBackColor = false;
            this.btnSimSetSpeedToZero.Click += new System.EventHandler(this.btnSimSetSpeedToZero_Click);
            // 
            // simplifyToolStrip
            // 
            this.simplifyToolStrip.AutoSize = false;
            this.simplifyToolStrip.DisplayStyle = System.Windows.Forms.ToolStripItemDisplayStyle.Image;
            this.simplifyToolStrip.Image = global::AgOpenGPS.Properties.Resources.NavigationSettings;
            this.simplifyToolStrip.ImageScaling = System.Windows.Forms.ToolStripItemImageScaling.None;
            this.simplifyToolStrip.ImageTransparentColor = System.Drawing.Color.Magenta;
            this.simplifyToolStrip.Margin = new System.Windows.Forms.Padding(0);
            this.simplifyToolStrip.Name = "simplifyToolStrip";
            this.simplifyToolStrip.ShowDropDownArrow = false;
            this.simplifyToolStrip.Size = new System.Drawing.Size(66, 82);
            this.simplifyToolStrip.Text = "toolStripDropDownButton4";
            this.simplifyToolStrip.Click += new System.EventHandler(this.navPanelToolStrip_Click);
            // 
            // stripBtnConfig
            // 
            this.stripBtnConfig.AutoSize = false;
            this.stripBtnConfig.DisplayStyle = System.Windows.Forms.ToolStripItemDisplayStyle.Image;
            this.stripBtnConfig.Image = global::AgOpenGPS.Properties.Resources.Settings48;
            this.stripBtnConfig.ImageScaling = System.Windows.Forms.ToolStripItemImageScaling.None;
            this.stripBtnConfig.ImageTransparentColor = System.Drawing.Color.Magenta;
            this.stripBtnConfig.Margin = new System.Windows.Forms.Padding(0);
            this.stripBtnConfig.Name = "stripBtnConfig";
            this.stripBtnConfig.ShowDropDownArrow = false;
            this.stripBtnConfig.Size = new System.Drawing.Size(66, 82);
            this.stripBtnConfig.Text = "toolStripDropDownButton4";
            this.stripBtnConfig.Click += new System.EventHandler(this.stripBtnConfig_Click);
            // 
            // toolStripDropDownButton4
            // 
            this.toolStripDropDownButton4.AutoSize = false;
            this.toolStripDropDownButton4.DisplayStyle = System.Windows.Forms.ToolStripItemDisplayStyle.Image;
            this.toolStripDropDownButton4.DropDownItems.AddRange(new System.Windows.Forms.ToolStripItem[] {
            this.SmoothABtoolStripMenu,
            this.deleteContourPathsToolStripMenuItem,
            this.deleteAppliedAreaToolStripMenuItem,
            this.steerChartStripMenu,
            this.webcamToolStrip,
            this.offsetFixToolStrip,
            this.angleChartToolStripMenuItem,
            this.correctionToolStrip});
            this.toolStripDropDownButton4.Font = new System.Drawing.Font("Tahoma", 21.75F, System.Drawing.FontStyle.Bold, System.Drawing.GraphicsUnit.Point, ((byte)(0)));
            this.toolStripDropDownButton4.Image = global::AgOpenGPS.Properties.Resources.SpecialFunctions;
            this.toolStripDropDownButton4.ImageScaling = System.Windows.Forms.ToolStripItemImageScaling.None;
            this.toolStripDropDownButton4.ImageTransparentColor = System.Drawing.Color.Magenta;
            this.toolStripDropDownButton4.Margin = new System.Windows.Forms.Padding(0);
            this.toolStripDropDownButton4.Name = "toolStripDropDownButton4";
            this.toolStripDropDownButton4.ShowDropDownArrow = false;
            this.toolStripDropDownButton4.Size = new System.Drawing.Size(66, 82);
            this.toolStripDropDownButton4.Text = "toolStripDropDownButton3";
            // 
            // SmoothABtoolStripMenu
            // 
            this.SmoothABtoolStripMenu.Image = global::AgOpenGPS.Properties.Resources.ABSmooth;
            this.SmoothABtoolStripMenu.Name = "SmoothABtoolStripMenu";
            this.SmoothABtoolStripMenu.Size = new System.Drawing.Size(426, 70);
            this.SmoothABtoolStripMenu.Text = "Smooth AB Curve";
            this.SmoothABtoolStripMenu.Click += new System.EventHandler(this.SmoothABtoolStripMenu_Click);
            // 
            // deleteContourPathsToolStripMenuItem
            // 
            this.deleteContourPathsToolStripMenuItem.Image = global::AgOpenGPS.Properties.Resources.HideContour;
            this.deleteContourPathsToolStripMenuItem.ImageScaling = System.Windows.Forms.ToolStripItemImageScaling.None;
            this.deleteContourPathsToolStripMenuItem.Name = "deleteContourPathsToolStripMenuItem";
            this.deleteContourPathsToolStripMenuItem.Size = new System.Drawing.Size(426, 70);
            this.deleteContourPathsToolStripMenuItem.Text = "Hide Contour Paths";
            this.deleteContourPathsToolStripMenuItem.Click += new System.EventHandler(this.deleteContourPathsToolStripMenuItem_Click);
            // 
            // deleteAppliedAreaToolStripMenuItem
            // 
            this.deleteAppliedAreaToolStripMenuItem.DropDownItems.AddRange(new System.Windows.Forms.ToolStripItem[] {
            this.deleteForSureToolStripMenuItem});
            this.deleteAppliedAreaToolStripMenuItem.Image = global::AgOpenGPS.Properties.Resources.skull;
            this.deleteAppliedAreaToolStripMenuItem.Name = "deleteAppliedAreaToolStripMenuItem";
            this.deleteAppliedAreaToolStripMenuItem.Size = new System.Drawing.Size(426, 70);
            this.deleteAppliedAreaToolStripMenuItem.Text = "Delete Applied Area";
            // 
            // deleteForSureToolStripMenuItem
            // 
            this.deleteForSureToolStripMenuItem.Name = "deleteForSureToolStripMenuItem";
            this.deleteForSureToolStripMenuItem.Size = new System.Drawing.Size(317, 40);
            this.deleteForSureToolStripMenuItem.Text = "Delete For Sure";
            this.deleteForSureToolStripMenuItem.Click += new System.EventHandler(this.toolStripAreYouSure_Click);
            // 
            // steerChartStripMenu
            // 
            this.steerChartStripMenu.Image = global::AgOpenGPS.Properties.Resources.Chart;
            this.steerChartStripMenu.Name = "steerChartStripMenu";
            this.steerChartStripMenu.Size = new System.Drawing.Size(426, 70);
            this.steerChartStripMenu.Text = "Steer Chart";
            this.steerChartStripMenu.Click += new System.EventHandler(this.toolStripAutoSteerChart_Click);
            // 
            // webcamToolStrip
            // 
            this.webcamToolStrip.Image = global::AgOpenGPS.Properties.Resources.Webcam;
            this.webcamToolStrip.Name = "webcamToolStrip";
            this.webcamToolStrip.Size = new System.Drawing.Size(426, 70);
            this.webcamToolStrip.Text = "WebCam";
            this.webcamToolStrip.Click += new System.EventHandler(this.webcamToolStrip_Click);
            // 
            // offsetFixToolStrip
            // 
            this.offsetFixToolStrip.Image = global::AgOpenGPS.Properties.Resources.YouTurnReverse;
            this.offsetFixToolStrip.Name = "offsetFixToolStrip";
            this.offsetFixToolStrip.Size = new System.Drawing.Size(426, 70);
            this.offsetFixToolStrip.Text = "Offset Fix";
            this.offsetFixToolStrip.Click += new System.EventHandler(this.offsetFixToolStrip_Click);
            // 
            // angleChartToolStripMenuItem
            // 
            this.angleChartToolStripMenuItem.Image = global::AgOpenGPS.Properties.Resources.ConS_SourcesHeading;
            this.angleChartToolStripMenuItem.Name = "angleChartToolStripMenuItem";
            this.angleChartToolStripMenuItem.Size = new System.Drawing.Size(426, 70);
            this.angleChartToolStripMenuItem.Text = "Heading Chart";
            this.angleChartToolStripMenuItem.Click += new System.EventHandler(this.headingChartToolStripMenuItem_Click);
            // 
            // correctionToolStrip
            // 
            this.correctionToolStrip.Name = "correctionToolStrip";
            this.correctionToolStrip.Size = new System.Drawing.Size(426, 70);
            this.correctionToolStrip.Text = "Roll & Easting";
            this.correctionToolStrip.Click += new System.EventHandler(this.correctionToolStrip_Click);
            // 
            // toolStripBtnField
            // 
            this.toolStripBtnField.AutoSize = false;
            this.toolStripBtnField.BackgroundImageLayout = System.Windows.Forms.ImageLayout.None;
            this.toolStripBtnField.DisplayStyle = System.Windows.Forms.ToolStripItemDisplayStyle.Image;
            this.toolStripBtnField.DropDownItems.AddRange(new System.Windows.Forms.ToolStripItem[] {
            this.toolStripMenuItem9,
            this.boundariesToolStripMenuItem,
            this.headlandToolStripMenuItem,
            this.tramLinesMenuField,
            this.toolStripBtnMakeBndContour,
            this.recordedPathStripMenu});
            this.toolStripBtnField.Font = new System.Drawing.Font("Tahoma", 18F);
            this.toolStripBtnField.Image = global::AgOpenGPS.Properties.Resources.JobActive;
            this.toolStripBtnField.ImageAlign = System.Drawing.ContentAlignment.BottomCenter;
            this.toolStripBtnField.ImageScaling = System.Windows.Forms.ToolStripItemImageScaling.None;
            this.toolStripBtnField.ImageTransparentColor = System.Drawing.Color.Magenta;
            this.toolStripBtnField.Margin = new System.Windows.Forms.Padding(0);
            this.toolStripBtnField.Name = "toolStripBtnField";
            this.toolStripBtnField.ShowDropDownArrow = false;
            this.toolStripBtnField.Size = new System.Drawing.Size(66, 82);
            this.toolStripBtnField.Click += new System.EventHandler(this.toolStripBtnFieldOpen_Click);
            // 
            // toolStripMenuItem9
            // 
            this.toolStripMenuItem9.AutoSize = false;
            this.toolStripMenuItem9.Image = global::AgOpenGPS.Properties.Resources.JobClose;
            this.toolStripMenuItem9.Name = "toolStripMenuItem9";
            this.toolStripMenuItem9.Size = new System.Drawing.Size(325, 70);
            this.toolStripMenuItem9.Text = "Field";
            this.toolStripMenuItem9.Click += new System.EventHandler(this.toolStripBtnField_Click);
            // 
            // boundariesToolStripMenuItem
            // 
            this.boundariesToolStripMenuItem.Image = global::AgOpenGPS.Properties.Resources.MakeBoundary;
            this.boundariesToolStripMenuItem.ImageScaling = System.Windows.Forms.ToolStripItemImageScaling.None;
            this.boundariesToolStripMenuItem.Name = "boundariesToolStripMenuItem";
            this.boundariesToolStripMenuItem.Size = new System.Drawing.Size(325, 70);
            this.boundariesToolStripMenuItem.Text = "Boundary";
            this.boundariesToolStripMenuItem.Click += new System.EventHandler(this.boundariesToolStripMenuItem_Click);
            // 
            // headlandToolStripMenuItem
            // 
            this.headlandToolStripMenuItem.Image = global::AgOpenGPS.Properties.Resources.HeadlandMenu;
            this.headlandToolStripMenuItem.Name = "headlandToolStripMenuItem";
            this.headlandToolStripMenuItem.Size = new System.Drawing.Size(325, 70);
            this.headlandToolStripMenuItem.Text = "Headland";
            this.headlandToolStripMenuItem.Click += new System.EventHandler(this.headlandToolStripMenuItem_Click);
            // 
            // tramLinesMenuField
            // 
            this.tramLinesMenuField.Image = global::AgOpenGPS.Properties.Resources.ABTramLine;
            this.tramLinesMenuField.Name = "tramLinesMenuField";
            this.tramLinesMenuField.Size = new System.Drawing.Size(325, 70);
            this.tramLinesMenuField.Text = "TramLines";
            this.tramLinesMenuField.Click += new System.EventHandler(this.tramLinesMenuField_Click);
            // 
            // toolStripBtnMakeBndContour
            // 
            this.toolStripBtnMakeBndContour.Image = global::AgOpenGPS.Properties.Resources.MakeBoundary;
            this.toolStripBtnMakeBndContour.Name = "toolStripBtnMakeBndContour";
            this.toolStripBtnMakeBndContour.Size = new System.Drawing.Size(325, 70);
            this.toolStripBtnMakeBndContour.Text = "Boundary Contour";
            this.toolStripBtnMakeBndContour.Click += new System.EventHandler(this.toolStripBtnMakeBndContour_Click);
            // 
            // recordedPathStripMenu
            // 
            this.recordedPathStripMenu.Image = global::AgOpenGPS.Properties.Resources.RecPath;
            this.recordedPathStripMenu.Name = "recordedPathStripMenu";
            this.recordedPathStripMenu.Size = new System.Drawing.Size(325, 70);
            this.recordedPathStripMenu.Text = "Recorded Path";
            this.recordedPathStripMenu.Click += new System.EventHandler(this.recordedPathStripMenu_Click);
            // 
            // fileToolStripMenuItem
            // 
            this.fileToolStripMenuItem.DropDownItems.AddRange(new System.Windows.Forms.ToolStripItem[] {
            this.toolStripSeparator9,
            this.menustripLanguage,
            this.toolStripSeparator11,
            this.setWorkingDirectoryToolStripMenuItem,
            this.toolStripSeparator10,
            this.colorsToolStripMenuItem1,
            this.sectionColorToolStripMenuItem,
            this.toolStripSeparator8,
            this.topFieldViewToolStripMenuItem,
            this.toolStripSeparator3,
            this.enterSimCoordsToolStripMenuItem,
            this.toolStripSeparator4,
            this.simulatorOnToolStripMenuItem,
            this.resetALLToolStripMenuItem,
            this.aboutToolStripMenuItem,
            this.helpMenuItem});
            this.fileToolStripMenuItem.Image = global::AgOpenGPS.Properties.Resources.fileMenu;
            this.fileToolStripMenuItem.ImageAlign = System.Drawing.ContentAlignment.MiddleLeft;
            this.fileToolStripMenuItem.ImageScaling = System.Windows.Forms.ToolStripItemImageScaling.None;
            this.fileToolStripMenuItem.Name = "fileToolStripMenuItem";
            this.fileToolStripMenuItem.Padding = new System.Windows.Forms.Padding(2, 0, 2, 0);
            this.fileToolStripMenuItem.Size = new System.Drawing.Size(88, 52);
            // 
            // toolStripSeparator9
            // 
            this.toolStripSeparator9.Name = "toolStripSeparator9";
            this.toolStripSeparator9.Size = new System.Drawing.Size(316, 6);
            // 
            // menustripLanguage
            // 
            this.menustripLanguage.DropDownItems.AddRange(new System.Windows.Forms.ToolStripItem[] {
            this.menuLanguageDanish,
            this.menuLanguageDeutsch,
            this.menuLanguageEnglish,
            this.menuLanguageSpanish,
            this.menuLanguageFrench,
            this.menuLanguageItalian,
            this.menuLanguageDutch,
            this.menuLanguagePolish,
            this.menuLanguageSlovak,
            this.menuLanguageUkranian,
            this.menuLanguageRussian,
            this.menuLanguageTest});
            this.menustripLanguage.Name = "menustripLanguage";
            this.menustripLanguage.Size = new System.Drawing.Size(319, 40);
            this.menustripLanguage.Text = "Language";
            // 
            // menuLanguageDanish
            // 
            this.menuLanguageDanish.Name = "menuLanguageDanish";
            this.menuLanguageDanish.Size = new System.Drawing.Size(372, 40);
            this.menuLanguageDanish.Text = "Dansk (Denmark)";
            this.menuLanguageDanish.Click += new System.EventHandler(this.menuLanguageDanish_Click);
            // 
            // menuLanguageDeutsch
            // 
            this.menuLanguageDeutsch.CheckOnClick = true;
            this.menuLanguageDeutsch.Name = "menuLanguageDeutsch";
            this.menuLanguageDeutsch.Size = new System.Drawing.Size(372, 40);
            this.menuLanguageDeutsch.Text = "Deutsch (Germany)";
            this.menuLanguageDeutsch.Click += new System.EventHandler(this.menuLanguageDeutsch_Click);
            // 
            // menuLanguageEnglish
            // 
            this.menuLanguageEnglish.CheckOnClick = true;
            this.menuLanguageEnglish.Name = "menuLanguageEnglish";
            this.menuLanguageEnglish.Size = new System.Drawing.Size(372, 40);
            this.menuLanguageEnglish.Text = "English (Canada)";
            this.menuLanguageEnglish.Click += new System.EventHandler(this.menuLanguageEnglish_Click);
            // 
            // menuLanguageSpanish
            // 
            this.menuLanguageSpanish.CheckOnClick = true;
            this.menuLanguageSpanish.Name = "menuLanguageSpanish";
            this.menuLanguageSpanish.Size = new System.Drawing.Size(372, 40);
            this.menuLanguageSpanish.Text = "Español (Spanish)";
            this.menuLanguageSpanish.Click += new System.EventHandler(this.menuLanguageSpanish_Click);
            // 
            // menuLanguageFrench
            // 
            this.menuLanguageFrench.CheckOnClick = true;
            this.menuLanguageFrench.Name = "menuLanguageFrench";
            this.menuLanguageFrench.Size = new System.Drawing.Size(372, 40);
            this.menuLanguageFrench.Text = "Français (France)";
            this.menuLanguageFrench.Click += new System.EventHandler(this.menuLanguageFrench_Click);
            // 
            // menuLanguageItalian
            // 
            this.menuLanguageItalian.Name = "menuLanguageItalian";
            this.menuLanguageItalian.Size = new System.Drawing.Size(372, 40);
            this.menuLanguageItalian.Text = "Italiano (Italy)";
            this.menuLanguageItalian.Click += new System.EventHandler(this.menuLanguageItalian_Click);
            // 
            // menuLanguageDutch
            // 
            this.menuLanguageDutch.CheckOnClick = true;
            this.menuLanguageDutch.Name = "menuLanguageDutch";
            this.menuLanguageDutch.Size = new System.Drawing.Size(372, 40);
            this.menuLanguageDutch.Text = "Nederlands (Holland)";
            this.menuLanguageDutch.Click += new System.EventHandler(this.menuLanguageDutch_Click);
            // 
            // menuLanguagePolish
            // 
            this.menuLanguagePolish.Name = "menuLanguagePolish";
            this.menuLanguagePolish.Size = new System.Drawing.Size(372, 40);
            this.menuLanguagePolish.Text = "Polski (Poland)";
            this.menuLanguagePolish.Click += new System.EventHandler(this.menuLanguagesPolski_Click);
            // 
            // menuLanguageSlovak
            // 
            this.menuLanguageSlovak.Name = "menuLanguageSlovak";
            this.menuLanguageSlovak.Size = new System.Drawing.Size(372, 40);
            this.menuLanguageSlovak.Text = "Slovenčina (Slovakia)";
            this.menuLanguageSlovak.Click += new System.EventHandler(this.menuLanguageSlovak_Click);
            // 
            // menuLanguageUkranian
            // 
            this.menuLanguageUkranian.Name = "menuLanguageUkranian";
            this.menuLanguageUkranian.Size = new System.Drawing.Size(372, 40);
            this.menuLanguageUkranian.Text = "Yкраїнська (Ukraine)";
            this.menuLanguageUkranian.Click += new System.EventHandler(this.menuLanguageUkranian_Click);
            // 
            // menuLanguageRussian
            // 
            this.menuLanguageRussian.CheckOnClick = true;
            this.menuLanguageRussian.Name = "menuLanguageRussian";
            this.menuLanguageRussian.Size = new System.Drawing.Size(372, 40);
            this.menuLanguageRussian.Text = "русский (Russia)";
            this.menuLanguageRussian.Click += new System.EventHandler(this.menuLanguageRussian_Click);
            // 
            // menuLanguageTest
            // 
            this.menuLanguageTest.Name = "menuLanguageTest";
            this.menuLanguageTest.Size = new System.Drawing.Size(372, 40);
            this.menuLanguageTest.Text = "Test";
            this.menuLanguageTest.Click += new System.EventHandler(this.menuLanguageTest_Click);
            // 
            // toolStripSeparator11
            // 
            this.toolStripSeparator11.Name = "toolStripSeparator11";
            this.toolStripSeparator11.Size = new System.Drawing.Size(316, 6);
            // 
            // setWorkingDirectoryToolStripMenuItem
            // 
            this.setWorkingDirectoryToolStripMenuItem.Name = "setWorkingDirectoryToolStripMenuItem";
            this.setWorkingDirectoryToolStripMenuItem.Size = new System.Drawing.Size(319, 40);
            this.setWorkingDirectoryToolStripMenuItem.Text = "Directories";
            this.setWorkingDirectoryToolStripMenuItem.Click += new System.EventHandler(this.setWorkingDirectoryToolStripMenuItem_Click);
            // 
            // toolStripSeparator10
            // 
            this.toolStripSeparator10.Name = "toolStripSeparator10";
            this.toolStripSeparator10.Size = new System.Drawing.Size(316, 6);
            // 
            // colorsToolStripMenuItem1
            // 
            this.colorsToolStripMenuItem1.Name = "colorsToolStripMenuItem1";
            this.colorsToolStripMenuItem1.Size = new System.Drawing.Size(319, 40);
            this.colorsToolStripMenuItem1.Text = "Colors";
            this.colorsToolStripMenuItem1.Click += new System.EventHandler(this.colorsToolStripMenuItem_Click);
            // 
            // sectionColorToolStripMenuItem
            // 
            this.sectionColorToolStripMenuItem.Name = "sectionColorToolStripMenuItem";
            this.sectionColorToolStripMenuItem.Size = new System.Drawing.Size(319, 40);
            this.sectionColorToolStripMenuItem.Text = "Section Colors";
            this.sectionColorToolStripMenuItem.Click += new System.EventHandler(this.colorsSectionToolStripMenuItem_Click);
            // 
            // toolStripSeparator8
            // 
            this.toolStripSeparator8.Name = "toolStripSeparator8";
            this.toolStripSeparator8.Size = new System.Drawing.Size(316, 6);
            // 
            // topFieldViewToolStripMenuItem
            // 
            this.topFieldViewToolStripMenuItem.Name = "topFieldViewToolStripMenuItem";
            this.topFieldViewToolStripMenuItem.Size = new System.Drawing.Size(319, 40);
            this.topFieldViewToolStripMenuItem.Text = "Top Field View";
            this.topFieldViewToolStripMenuItem.Click += new System.EventHandler(this.topFieldViewToolStripMenuItem_Click);
            // 
            // toolStripSeparator3
            // 
            this.toolStripSeparator3.Name = "toolStripSeparator3";
            this.toolStripSeparator3.Size = new System.Drawing.Size(316, 6);
            // 
            // enterSimCoordsToolStripMenuItem
            // 
            this.enterSimCoordsToolStripMenuItem.Name = "enterSimCoordsToolStripMenuItem";
            this.enterSimCoordsToolStripMenuItem.Size = new System.Drawing.Size(319, 40);
            this.enterSimCoordsToolStripMenuItem.Text = "Enter Sim Coords";
            this.enterSimCoordsToolStripMenuItem.Click += new System.EventHandler(this.enterSimCoordsToolStripMenuItem_Click);
            // 
            // toolStripSeparator4
            // 
            this.toolStripSeparator4.Name = "toolStripSeparator4";
            this.toolStripSeparator4.Size = new System.Drawing.Size(316, 6);
            // 
            // simulatorOnToolStripMenuItem
            // 
            this.simulatorOnToolStripMenuItem.CheckOnClick = true;
            this.simulatorOnToolStripMenuItem.Name = "simulatorOnToolStripMenuItem";
            this.simulatorOnToolStripMenuItem.Size = new System.Drawing.Size(319, 40);
            this.simulatorOnToolStripMenuItem.Text = "Simulator On";
            this.simulatorOnToolStripMenuItem.Click += new System.EventHandler(this.simulatorOnToolStripMenuItem_Click);
            // 
            // resetALLToolStripMenuItem
            // 
            this.resetALLToolStripMenuItem.DropDownItems.AddRange(new System.Windows.Forms.ToolStripItem[] {
            this.resetEverythingToolStripMenuItem});
            this.resetALLToolStripMenuItem.Name = "resetALLToolStripMenuItem";
            this.resetALLToolStripMenuItem.Size = new System.Drawing.Size(319, 40);
            this.resetALLToolStripMenuItem.Text = "Reset All";
            // 
            // resetEverythingToolStripMenuItem
            // 
            this.resetEverythingToolStripMenuItem.Name = "resetEverythingToolStripMenuItem";
            this.resetEverythingToolStripMenuItem.Size = new System.Drawing.Size(312, 40);
            this.resetEverythingToolStripMenuItem.Text = "Reset To Default";
            this.resetEverythingToolStripMenuItem.Click += new System.EventHandler(this.resetALLToolStripMenuItem_Click);
            // 
            // aboutToolStripMenuItem
            // 
            this.aboutToolStripMenuItem.Name = "aboutToolStripMenuItem";
            this.aboutToolStripMenuItem.Size = new System.Drawing.Size(319, 40);
            this.aboutToolStripMenuItem.Text = "About...";
            this.aboutToolStripMenuItem.Click += new System.EventHandler(this.aboutToolStripMenuItem_Click);
            // 
            // helpMenuItem
            // 
            this.helpMenuItem.Name = "helpMenuItem";
            this.helpMenuItem.Size = new System.Drawing.Size(319, 40);
            this.helpMenuItem.Text = "Help";
            this.helpMenuItem.Click += new System.EventHandler(this.helpMenuItem_Click);
            // 
            // googleEarthOpenGLContextMenu
            // 
            this.googleEarthOpenGLContextMenu.AutoSize = false;
            this.googleEarthOpenGLContextMenu.Image = global::AgOpenGPS.Properties.Resources.GoogleEarth;
            this.googleEarthOpenGLContextMenu.ImageScaling = System.Windows.Forms.ToolStripItemImageScaling.None;
            this.googleEarthOpenGLContextMenu.Name = "googleEarthOpenGLContextMenu";
            this.googleEarthOpenGLContextMenu.Size = new System.Drawing.Size(70, 70);
            this.googleEarthOpenGLContextMenu.Text = ".";
            this.googleEarthOpenGLContextMenu.Click += new System.EventHandler(this.googleEarthOpenGLContextMenu_Click);
            // 
            // btnCurve
            // 
            this.btnCurve.BackColor = System.Drawing.Color.Transparent;
            this.btnCurve.BackgroundImageLayout = System.Windows.Forms.ImageLayout.Center;
            this.btnCurve.Dock = System.Windows.Forms.DockStyle.Fill;
            this.btnCurve.Enabled = false;
            this.btnCurve.FlatAppearance.BorderColor = System.Drawing.Color.RoyalBlue;
            this.btnCurve.FlatAppearance.BorderSize = 0;
            this.btnCurve.FlatStyle = System.Windows.Forms.FlatStyle.Flat;
            this.btnCurve.Font = new System.Drawing.Font("Tahoma", 14.25F, System.Drawing.FontStyle.Bold, System.Drawing.GraphicsUnit.Point, ((byte)(0)));
            this.btnCurve.Image = global::AgOpenGPS.Properties.Resources.CurveOff;
            this.btnCurve.ImeMode = System.Windows.Forms.ImeMode.NoControl;
            this.btnCurve.Location = new System.Drawing.Point(3, 75);
            this.btnCurve.Name = "btnCurve";
            this.btnCurve.Size = new System.Drawing.Size(61, 70);
            this.btnCurve.TabIndex = 173;
            this.btnCurve.TextAlign = System.Drawing.ContentAlignment.BottomCenter;
            this.btnCurve.UseVisualStyleBackColor = false;
            this.btnCurve.Click += new System.EventHandler(this.btnCurve_Click);
            // 
            // btnContour
            // 
            this.btnContour.BackColor = System.Drawing.Color.Transparent;
            this.btnContour.BackgroundImageLayout = System.Windows.Forms.ImageLayout.Center;
            this.btnContour.Dock = System.Windows.Forms.DockStyle.Fill;
            this.btnContour.Enabled = false;
            this.btnContour.FlatAppearance.BorderColor = System.Drawing.SystemColors.HotTrack;
            this.btnContour.FlatAppearance.BorderSize = 0;
            this.btnContour.FlatStyle = System.Windows.Forms.FlatStyle.Flat;
            this.btnContour.Font = new System.Drawing.Font("Tahoma", 12F, System.Drawing.FontStyle.Bold, System.Drawing.GraphicsUnit.Point, ((byte)(0)));
            this.btnContour.Image = global::AgOpenGPS.Properties.Resources.ContourOff;
            this.btnContour.ImeMode = System.Windows.Forms.ImeMode.NoControl;
            this.btnContour.Location = new System.Drawing.Point(3, 3);
            this.btnContour.Name = "btnContour";
            this.btnContour.Size = new System.Drawing.Size(61, 66);
            this.btnContour.TabIndex = 105;
            this.btnContour.TextAlign = System.Drawing.ContentAlignment.BottomCenter;
            this.btnContour.UseVisualStyleBackColor = false;
            this.btnContour.Click += new System.EventHandler(this.btnContour_Click);
            // 
            // btnABLine
            // 
            this.btnABLine.BackColor = System.Drawing.Color.Transparent;
            this.btnABLine.BackgroundImageLayout = System.Windows.Forms.ImageLayout.Zoom;
            this.btnABLine.Dock = System.Windows.Forms.DockStyle.Fill;
            this.btnABLine.Enabled = false;
            this.btnABLine.FlatAppearance.BorderColor = System.Drawing.SystemColors.HotTrack;
            this.btnABLine.FlatAppearance.BorderSize = 0;
            this.btnABLine.FlatStyle = System.Windows.Forms.FlatStyle.Flat;
            this.btnABLine.Font = new System.Drawing.Font("Tahoma", 14.25F, System.Drawing.FontStyle.Bold, System.Drawing.GraphicsUnit.Point, ((byte)(0)));
            this.btnABLine.Image = global::AgOpenGPS.Properties.Resources.ABLineOff;
            this.btnABLine.ImeMode = System.Windows.Forms.ImeMode.NoControl;
            this.btnABLine.Location = new System.Drawing.Point(3, 151);
            this.btnABLine.Name = "btnABLine";
            this.btnABLine.Size = new System.Drawing.Size(61, 72);
            this.btnABLine.TabIndex = 0;
            this.btnABLine.TextAlign = System.Drawing.ContentAlignment.BottomCenter;
            this.btnABLine.UseVisualStyleBackColor = false;
            this.btnABLine.Click += new System.EventHandler(this.btnABLine_Click);
            // 
            // btnAutoYouTurn
            // 
            this.btnAutoYouTurn.BackColor = System.Drawing.Color.Transparent;
            this.btnAutoYouTurn.Dock = System.Windows.Forms.DockStyle.Fill;
            this.btnAutoYouTurn.Enabled = false;
            this.btnAutoYouTurn.FlatAppearance.BorderColor = System.Drawing.SystemColors.HotTrack;
            this.btnAutoYouTurn.FlatAppearance.BorderSize = 0;
            this.btnAutoYouTurn.FlatStyle = System.Windows.Forms.FlatStyle.Flat;
            this.btnAutoYouTurn.Font = new System.Drawing.Font("Tahoma", 14.25F);
            this.btnAutoYouTurn.Image = global::AgOpenGPS.Properties.Resources.YouTurnNo;
            this.btnAutoYouTurn.ImeMode = System.Windows.Forms.ImeMode.NoControl;
            this.btnAutoYouTurn.Location = new System.Drawing.Point(3, 479);
            this.btnAutoYouTurn.Name = "btnAutoYouTurn";
            this.btnAutoYouTurn.Size = new System.Drawing.Size(61, 74);
            this.btnAutoYouTurn.TabIndex = 132;
            this.btnAutoYouTurn.TextAlign = System.Drawing.ContentAlignment.BottomCenter;
            this.btnAutoYouTurn.UseVisualStyleBackColor = false;
            this.btnAutoYouTurn.Click += new System.EventHandler(this.btnAutoYouTurn_Click);
            // 
            // btnSectionOffAutoOn
            // 
            this.btnSectionOffAutoOn.BackColor = System.Drawing.Color.Transparent;
            this.btnSectionOffAutoOn.BackgroundImageLayout = System.Windows.Forms.ImageLayout.Center;
            this.btnSectionOffAutoOn.Dock = System.Windows.Forms.DockStyle.Fill;
            this.btnSectionOffAutoOn.Enabled = false;
            this.btnSectionOffAutoOn.FlatAppearance.BorderColor = System.Drawing.SystemColors.HotTrack;
            this.btnSectionOffAutoOn.FlatAppearance.BorderSize = 0;
            this.btnSectionOffAutoOn.FlatStyle = System.Windows.Forms.FlatStyle.Flat;
            this.btnSectionOffAutoOn.Font = new System.Drawing.Font("Tahoma", 15.75F, System.Drawing.FontStyle.Bold, System.Drawing.GraphicsUnit.Point, ((byte)(0)));
            this.btnSectionOffAutoOn.Image = global::AgOpenGPS.Properties.Resources.SectionMasterOff;
            this.btnSectionOffAutoOn.ImeMode = System.Windows.Forms.ImeMode.NoControl;
            this.btnSectionOffAutoOn.Location = new System.Drawing.Point(0, 396);
            this.btnSectionOffAutoOn.Margin = new System.Windows.Forms.Padding(0);
            this.btnSectionOffAutoOn.Name = "btnSectionOffAutoOn";
            this.btnSectionOffAutoOn.Size = new System.Drawing.Size(67, 80);
            this.btnSectionOffAutoOn.TabIndex = 152;
            this.btnSectionOffAutoOn.TextAlign = System.Drawing.ContentAlignment.BottomCenter;
            this.btnSectionOffAutoOn.TextImageRelation = System.Windows.Forms.TextImageRelation.ImageAboveText;
            this.btnSectionOffAutoOn.UseVisualStyleBackColor = false;
            this.btnSectionOffAutoOn.Click += new System.EventHandler(this.btnSectionOffAutoOn_Click);
            // 
            // btnManualOffOn
            // 
            this.btnManualOffOn.BackColor = System.Drawing.Color.Transparent;
            this.btnManualOffOn.BackgroundImageLayout = System.Windows.Forms.ImageLayout.Center;
            this.btnManualOffOn.Dock = System.Windows.Forms.DockStyle.Fill;
            this.btnManualOffOn.Enabled = false;
            this.btnManualOffOn.FlatAppearance.BorderColor = System.Drawing.SystemColors.HotTrack;
            this.btnManualOffOn.FlatAppearance.BorderSize = 0;
            this.btnManualOffOn.FlatStyle = System.Windows.Forms.FlatStyle.Flat;
            this.btnManualOffOn.Font = new System.Drawing.Font("Tahoma", 15.75F, System.Drawing.FontStyle.Bold, System.Drawing.GraphicsUnit.Point, ((byte)(0)));
            this.btnManualOffOn.Image = global::AgOpenGPS.Properties.Resources.ManualOff;
            this.btnManualOffOn.ImeMode = System.Windows.Forms.ImeMode.NoControl;
            this.btnManualOffOn.Location = new System.Drawing.Point(3, 308);
            this.btnManualOffOn.Name = "btnManualOffOn";
            this.btnManualOffOn.Size = new System.Drawing.Size(61, 85);
            this.btnManualOffOn.TabIndex = 98;
            this.btnManualOffOn.TextAlign = System.Drawing.ContentAlignment.BottomCenter;
            this.btnManualOffOn.TextImageRelation = System.Windows.Forms.TextImageRelation.ImageAboveText;
            this.btnManualOffOn.UseVisualStyleBackColor = false;
            this.btnManualOffOn.Click += new System.EventHandler(this.btnManualOffOn_Click);
            // 
            // btnCycleLines
            // 
            this.btnCycleLines.BackColor = System.Drawing.Color.Transparent;
            this.btnCycleLines.BackgroundImageLayout = System.Windows.Forms.ImageLayout.Center;
            this.btnCycleLines.Dock = System.Windows.Forms.DockStyle.Fill;
            this.btnCycleLines.Enabled = false;
            this.btnCycleLines.FlatAppearance.BorderColor = System.Drawing.Color.RoyalBlue;
            this.btnCycleLines.FlatAppearance.BorderSize = 0;
            this.btnCycleLines.FlatStyle = System.Windows.Forms.FlatStyle.Flat;
            this.btnCycleLines.Font = new System.Drawing.Font("Tahoma", 11.25F, System.Drawing.FontStyle.Bold, System.Drawing.GraphicsUnit.Point, ((byte)(0)));
            this.btnCycleLines.Image = global::AgOpenGPS.Properties.Resources.ABLineCycle;
            this.btnCycleLines.ImeMode = System.Windows.Forms.ImeMode.NoControl;
            this.btnCycleLines.Location = new System.Drawing.Point(3, 229);
            this.btnCycleLines.Name = "btnCycleLines";
            this.btnCycleLines.Size = new System.Drawing.Size(61, 73);
            this.btnCycleLines.TabIndex = 251;
            this.btnCycleLines.TextAlign = System.Drawing.ContentAlignment.BottomCenter;
            this.btnCycleLines.UseVisualStyleBackColor = false;
            this.btnCycleLines.Click += new System.EventHandler(this.btnCycleLines_Click);
            // 
            // btnAutoSteer
            // 
            this.btnAutoSteer.BackColor = System.Drawing.Color.Transparent;
            this.btnAutoSteer.Dock = System.Windows.Forms.DockStyle.Fill;
            this.btnAutoSteer.Enabled = false;
            this.btnAutoSteer.FlatAppearance.BorderColor = System.Drawing.SystemColors.HotTrack;
            this.btnAutoSteer.FlatAppearance.BorderSize = 0;
            this.btnAutoSteer.FlatStyle = System.Windows.Forms.FlatStyle.Flat;
            this.btnAutoSteer.Font = new System.Drawing.Font("Tahoma", 12F, System.Drawing.FontStyle.Bold);
            this.btnAutoSteer.Image = global::AgOpenGPS.Properties.Resources.AutoSteerOff;
            this.btnAutoSteer.ImeMode = System.Windows.Forms.ImeMode.NoControl;
            this.btnAutoSteer.Location = new System.Drawing.Point(0, 556);
            this.btnAutoSteer.Margin = new System.Windows.Forms.Padding(0);
            this.btnAutoSteer.Name = "btnAutoSteer";
            this.btnAutoSteer.Size = new System.Drawing.Size(67, 85);
            this.btnAutoSteer.TabIndex = 128;
            this.btnAutoSteer.TextAlign = System.Drawing.ContentAlignment.BottomRight;
            this.btnAutoSteer.UseVisualStyleBackColor = false;
            this.btnAutoSteer.Click += new System.EventHandler(this.btnAutoSteer_Click);
            // 
            // btnYouSkipEnable
            // 
            this.btnYouSkipEnable.Anchor = System.Windows.Forms.AnchorStyles.None;
            this.btnYouSkipEnable.BackColor = System.Drawing.Color.Transparent;
            this.btnYouSkipEnable.FlatAppearance.BorderColor = System.Drawing.SystemColors.HotTrack;
            this.btnYouSkipEnable.FlatAppearance.BorderSize = 0;
            this.btnYouSkipEnable.FlatStyle = System.Windows.Forms.FlatStyle.Flat;
            this.btnYouSkipEnable.Font = new System.Drawing.Font("Tahoma", 15.75F, System.Drawing.FontStyle.Bold, System.Drawing.GraphicsUnit.Point, ((byte)(0)));
            this.btnYouSkipEnable.Image = global::AgOpenGPS.Properties.Resources.YouSkipOff;
            this.btnYouSkipEnable.ImeMode = System.Windows.Forms.ImeMode.NoControl;
            this.btnYouSkipEnable.Location = new System.Drawing.Point(612, 4);
            this.btnYouSkipEnable.Name = "btnYouSkipEnable";
            this.btnYouSkipEnable.Size = new System.Drawing.Size(61, 55);
            this.btnYouSkipEnable.TabIndex = 490;
            this.btnYouSkipEnable.TextAlign = System.Drawing.ContentAlignment.BottomCenter;
            this.btnYouSkipEnable.UseVisualStyleBackColor = false;
            this.btnYouSkipEnable.Click += new System.EventHandler(this.btnYouSkipEnable_Click);
            // 
            // btnHeadlandOnOff
            // 
            this.btnHeadlandOnOff.Anchor = System.Windows.Forms.AnchorStyles.None;
            this.btnHeadlandOnOff.BackColor = System.Drawing.Color.Transparent;
            this.btnHeadlandOnOff.BackgroundImageLayout = System.Windows.Forms.ImageLayout.Zoom;
            this.btnHeadlandOnOff.FlatAppearance.BorderSize = 0;
            this.btnHeadlandOnOff.FlatStyle = System.Windows.Forms.FlatStyle.Flat;
            this.btnHeadlandOnOff.Font = new System.Drawing.Font("Tahoma", 12F, System.Drawing.FontStyle.Bold, System.Drawing.GraphicsUnit.Point, ((byte)(0)));
            this.btnHeadlandOnOff.Image = global::AgOpenGPS.Properties.Resources.HeadlandOff;
            this.btnHeadlandOnOff.ImeMode = System.Windows.Forms.ImeMode.NoControl;
            this.btnHeadlandOnOff.Location = new System.Drawing.Point(4, 4);
            this.btnHeadlandOnOff.Name = "btnHeadlandOnOff";
            this.btnHeadlandOnOff.Size = new System.Drawing.Size(68, 55);
            this.btnHeadlandOnOff.TabIndex = 447;
            this.btnHeadlandOnOff.TextAlign = System.Drawing.ContentAlignment.BottomCenter;
            this.btnHeadlandOnOff.UseVisualStyleBackColor = false;
            this.btnHeadlandOnOff.Visible = false;
            this.btnHeadlandOnOff.Click += new System.EventHandler(this.btnHeadlandOnOff_Click);
            // 
            // btnHydLift
            // 
            this.btnHydLift.Anchor = System.Windows.Forms.AnchorStyles.None;
            this.btnHydLift.BackColor = System.Drawing.Color.Transparent;
            this.btnHydLift.BackgroundImageLayout = System.Windows.Forms.ImageLayout.Center;
            this.btnHydLift.FlatAppearance.BorderColor = System.Drawing.Color.RoyalBlue;
            this.btnHydLift.FlatAppearance.BorderSize = 0;
            this.btnHydLift.FlatStyle = System.Windows.Forms.FlatStyle.Flat;
            this.btnHydLift.Font = new System.Drawing.Font("Tahoma", 12F);
            this.btnHydLift.Image = global::AgOpenGPS.Properties.Resources.HydraulicLiftOff;
            this.btnHydLift.ImeMode = System.Windows.Forms.ImeMode.NoControl;
            this.btnHydLift.Location = new System.Drawing.Point(80, 4);
            this.btnHydLift.Name = "btnHydLift";
            this.btnHydLift.Size = new System.Drawing.Size(68, 55);
            this.btnHydLift.TabIndex = 453;
            this.btnHydLift.TextAlign = System.Drawing.ContentAlignment.TopCenter;
            this.btnHydLift.UseVisualStyleBackColor = false;
            this.btnHydLift.Visible = false;
            this.btnHydLift.Click += new System.EventHandler(this.btnHydLift_Click);
            // 
            // btnTramDisplayMode
            // 
            this.btnTramDisplayMode.Anchor = System.Windows.Forms.AnchorStyles.None;
            this.btnTramDisplayMode.BackColor = System.Drawing.Color.Transparent;
            this.btnTramDisplayMode.FlatAppearance.BorderColor = System.Drawing.SystemColors.HotTrack;
            this.btnTramDisplayMode.FlatAppearance.BorderSize = 0;
            this.btnTramDisplayMode.FlatStyle = System.Windows.Forms.FlatStyle.Flat;
            this.btnTramDisplayMode.Font = new System.Drawing.Font("Tahoma", 15.75F, System.Drawing.FontStyle.Bold, System.Drawing.GraphicsUnit.Point, ((byte)(0)));
            this.btnTramDisplayMode.Image = global::AgOpenGPS.Properties.Resources.TramOff;
            this.btnTramDisplayMode.ImeMode = System.Windows.Forms.ImeMode.NoControl;
            this.btnTramDisplayMode.Location = new System.Drawing.Point(159, 4);
            this.btnTramDisplayMode.Name = "btnTramDisplayMode";
            this.btnTramDisplayMode.Size = new System.Drawing.Size(61, 55);
            this.btnTramDisplayMode.TabIndex = 480;
            this.btnTramDisplayMode.TextAlign = System.Drawing.ContentAlignment.BottomCenter;
            this.btnTramDisplayMode.UseVisualStyleBackColor = false;
            this.btnTramDisplayMode.Click += new System.EventHandler(this.btnTramDisplayMode_Click);
            // 
            // btnFlag
            // 
            this.btnFlag.Anchor = System.Windows.Forms.AnchorStyles.None;
            this.btnFlag.BackColor = System.Drawing.Color.Transparent;
            this.btnFlag.ContextMenuStrip = this.contextMenuStripFlag;
            this.btnFlag.FlatAppearance.BorderColor = System.Drawing.SystemColors.HotTrack;
            this.btnFlag.FlatAppearance.BorderSize = 0;
            this.btnFlag.FlatStyle = System.Windows.Forms.FlatStyle.Flat;
            this.btnFlag.Font = new System.Drawing.Font("Tahoma", 15.75F, System.Drawing.FontStyle.Bold, System.Drawing.GraphicsUnit.Point, ((byte)(0)));
            this.btnFlag.Image = global::AgOpenGPS.Properties.Resources.FlagRed;
            this.btnFlag.ImeMode = System.Windows.Forms.ImeMode.NoControl;
            this.btnFlag.Location = new System.Drawing.Point(235, 4);
            this.btnFlag.Name = "btnFlag";
            this.btnFlag.Size = new System.Drawing.Size(61, 55);
            this.btnFlag.TabIndex = 121;
            this.btnFlag.TextAlign = System.Drawing.ContentAlignment.BottomCenter;
            this.btnFlag.UseVisualStyleBackColor = false;
            this.btnFlag.Click += new System.EventHandler(this.btnFlag_Click);
            // 
            // btnChangeMappingColor
            // 
            this.btnChangeMappingColor.Anchor = System.Windows.Forms.AnchorStyles.None;
            this.btnChangeMappingColor.BackColor = System.Drawing.Color.SkyBlue;
            this.btnChangeMappingColor.BackgroundImage = global::AgOpenGPS.Properties.Resources.SectionMapping;
            this.btnChangeMappingColor.BackgroundImageLayout = System.Windows.Forms.ImageLayout.Stretch;
            this.btnChangeMappingColor.FlatAppearance.BorderColor = System.Drawing.Color.Gray;
            this.btnChangeMappingColor.FlatAppearance.BorderSize = 0;
            this.btnChangeMappingColor.FlatStyle = System.Windows.Forms.FlatStyle.Flat;
            this.btnChangeMappingColor.Font = new System.Drawing.Font("Tahoma", 11.25F, System.Drawing.FontStyle.Regular, System.Drawing.GraphicsUnit.Point, ((byte)(0)));
            this.btnChangeMappingColor.ForeColor = System.Drawing.Color.Black;
            this.btnChangeMappingColor.ImeMode = System.Windows.Forms.ImeMode.NoControl;
            this.btnChangeMappingColor.Location = new System.Drawing.Point(315, 6);
            this.btnChangeMappingColor.Margin = new System.Windows.Forms.Padding(0);
            this.btnChangeMappingColor.Name = "btnChangeMappingColor";
            this.btnChangeMappingColor.RightToLeft = System.Windows.Forms.RightToLeft.No;
            this.btnChangeMappingColor.Size = new System.Drawing.Size(54, 52);
            this.btnChangeMappingColor.TabIndex = 476;
            this.btnChangeMappingColor.UseVisualStyleBackColor = false;
            this.btnChangeMappingColor.Click += new System.EventHandler(this.btnChangeMappingColor_Click);
            // 
            // btnABDraw
            // 
            this.btnABDraw.Anchor = System.Windows.Forms.AnchorStyles.None;
            this.btnABDraw.BackColor = System.Drawing.Color.Transparent;
            this.btnABDraw.BackgroundImageLayout = System.Windows.Forms.ImageLayout.Center;
            this.btnABDraw.Enabled = false;
            this.btnABDraw.FlatAppearance.BorderColor = System.Drawing.Color.RoyalBlue;
            this.btnABDraw.FlatAppearance.BorderSize = 0;
            this.btnABDraw.FlatStyle = System.Windows.Forms.FlatStyle.Flat;
            this.btnABDraw.Font = new System.Drawing.Font("Tahoma", 12F);
            this.btnABDraw.Image = global::AgOpenGPS.Properties.Resources.PointStart;
            this.btnABDraw.ImeMode = System.Windows.Forms.ImeMode.NoControl;
            this.btnABDraw.Location = new System.Drawing.Point(384, 3);
            this.btnABDraw.Name = "btnABDraw";
            this.btnABDraw.Size = new System.Drawing.Size(68, 58);
            this.btnABDraw.TabIndex = 250;
            this.btnABDraw.TextAlign = System.Drawing.ContentAlignment.TopCenter;
            this.btnABDraw.UseVisualStyleBackColor = false;
            this.btnABDraw.Visible = false;
            this.btnABDraw.Click += new System.EventHandler(this.btnABDraw_Click);
            // 
            // btnSnapToPivot
            // 
            this.btnSnapToPivot.Anchor = System.Windows.Forms.AnchorStyles.None;
            this.btnSnapToPivot.BackColor = System.Drawing.Color.Transparent;
            this.btnSnapToPivot.BackgroundImageLayout = System.Windows.Forms.ImageLayout.Stretch;
            this.btnSnapToPivot.FlatAppearance.BorderColor = System.Drawing.Color.RoyalBlue;
            this.btnSnapToPivot.FlatAppearance.BorderSize = 0;
            this.btnSnapToPivot.FlatStyle = System.Windows.Forms.FlatStyle.Flat;
            this.btnSnapToPivot.Font = new System.Drawing.Font("Tahoma", 12F, System.Drawing.FontStyle.Bold, System.Drawing.GraphicsUnit.Point, ((byte)(0)));
            this.btnSnapToPivot.ForeColor = System.Drawing.Color.DarkGray;
            this.btnSnapToPivot.Image = global::AgOpenGPS.Properties.Resources.SnapToPivot;
            this.btnSnapToPivot.ImeMode = System.Windows.Forms.ImeMode.NoControl;
            this.btnSnapToPivot.Location = new System.Drawing.Point(457, 4);
            this.btnSnapToPivot.Margin = new System.Windows.Forms.Padding(0);
            this.btnSnapToPivot.Name = "btnSnapToPivot";
            this.btnSnapToPivot.RightToLeft = System.Windows.Forms.RightToLeft.No;
            this.btnSnapToPivot.Size = new System.Drawing.Size(74, 56);
            this.btnSnapToPivot.TabIndex = 477;
            this.btnSnapToPivot.UseVisualStyleBackColor = false;
            this.btnSnapToPivot.Click += new System.EventHandler(this.btnSnapToPivot_Click);
            // 
            // btnEditAB
            // 
            this.btnEditAB.Anchor = System.Windows.Forms.AnchorStyles.None;
            this.btnEditAB.BackColor = System.Drawing.Color.Transparent;
            this.btnEditAB.BackgroundImageLayout = System.Windows.Forms.ImageLayout.Zoom;
            this.btnEditAB.FlatAppearance.BorderSize = 0;
            this.btnEditAB.FlatStyle = System.Windows.Forms.FlatStyle.Flat;
            this.btnEditAB.Font = new System.Drawing.Font("Tahoma", 12F, System.Drawing.FontStyle.Bold, System.Drawing.GraphicsUnit.Point, ((byte)(0)));
            this.btnEditAB.Image = global::AgOpenGPS.Properties.Resources.ABLineEdit;
            this.btnEditAB.ImeMode = System.Windows.Forms.ImeMode.NoControl;
            this.btnEditAB.Location = new System.Drawing.Point(536, 4);
            this.btnEditAB.Name = "btnEditAB";
            this.btnEditAB.Size = new System.Drawing.Size(68, 55);
            this.btnEditAB.TabIndex = 489;
            this.btnEditAB.TextAlign = System.Drawing.ContentAlignment.BottomCenter;
            this.btnEditAB.UseVisualStyleBackColor = false;
            this.btnEditAB.Visible = false;
            this.btnEditAB.Click += new System.EventHandler(this.btnEditAB_Click);
            // 
            // btnHelp
            // 
            this.btnHelp.Anchor = ((System.Windows.Forms.AnchorStyles)((System.Windows.Forms.AnchorStyles.Top | System.Windows.Forms.AnchorStyles.Right)));
            this.btnHelp.BackColor = System.Drawing.Color.Transparent;
            this.btnHelp.BackgroundImageLayout = System.Windows.Forms.ImageLayout.Center;
            this.btnHelp.FlatAppearance.BorderSize = 0;
            this.btnHelp.FlatStyle = System.Windows.Forms.FlatStyle.Flat;
            this.btnHelp.Font = new System.Drawing.Font("Tahoma", 20.25F, System.Drawing.FontStyle.Bold, System.Drawing.GraphicsUnit.Point, ((byte)(0)));
            this.btnHelp.ForeColor = System.Drawing.Color.DimGray;
            this.btnHelp.Image = global::AgOpenGPS.Properties.Resources.Help;
            this.btnHelp.ImeMode = System.Windows.Forms.ImeMode.NoControl;
            this.btnHelp.Location = new System.Drawing.Point(651, 7);
            this.btnHelp.Name = "btnHelp";
            this.btnHelp.Size = new System.Drawing.Size(57, 49);
            this.btnHelp.TabIndex = 495;
            this.btnHelp.UseVisualStyleBackColor = false;
            this.btnHelp.Click += new System.EventHandler(this.btnHelp_Click);
            // 
            // FormGPS
            // 
            this.AutoScaleDimensions = new System.Drawing.SizeF(96F, 96F);
            this.AutoScaleMode = System.Windows.Forms.AutoScaleMode.Dpi;
            this.BackColor = System.Drawing.Color.WhiteSmoke;
            this.ClientSize = new System.Drawing.Size(900, 700);
            this.Controls.Add(this.lblAge);
            this.Controls.Add(this.label1);
            this.Controls.Add(this.lbludpWatchCounts);
            this.Controls.Add(this.btnStanleyPure);
            this.Controls.Add(this.lblFix);
            this.Controls.Add(this.lblCurrentField);
            this.Controls.Add(this.lblCurveLineName);
            this.Controls.Add(this.lblInty);
            this.Controls.Add(this.btnAutoSteerConfig);
            this.Controls.Add(this.lblSpeed);
            this.Controls.Add(this.lblTopData);
            this.Controls.Add(this.btnMaximizeMainForm);
            this.Controls.Add(this.btnMinimizeMainForm);
            this.Controls.Add(this.pictureboxStart);
            this.Controls.Add(this.panelNavigation);
            this.Controls.Add(this.btnStartAgIO);
            this.Controls.Add(this.btnSection13Man);
            this.Controls.Add(this.btnSection14Man);
            this.Controls.Add(this.btnSection15Man);
            this.Controls.Add(this.btnSection16Man);
            this.Controls.Add(this.btnShutdown);
            this.Controls.Add(this.panelDrag);
            this.Controls.Add(this.panelSim);
            this.Controls.Add(this.statusStripLeft);
            this.Controls.Add(this.btnSection8Man);
            this.Controls.Add(this.btnSection7Man);
            this.Controls.Add(this.btnSection6Man);
            this.Controls.Add(this.btnSection5Man);
            this.Controls.Add(this.btnSection4Man);
            this.Controls.Add(this.btnSection3Man);
            this.Controls.Add(this.btnSection2Man);
            this.Controls.Add(this.btnSection1Man);
            this.Controls.Add(this.menuStrip1);
            this.Controls.Add(this.btnSection12Man);
            this.Controls.Add(this.btnSection11Man);
            this.Controls.Add(this.btnSection10Man);
            this.Controls.Add(this.btnSection9Man);
            this.Controls.Add(this.oglMain);
            this.Controls.Add(this.panelRight);
            this.Controls.Add(this.oglZoom);
            this.Controls.Add(this.lblFieldStatus);
            this.Controls.Add(this.oglBack);
            this.Controls.Add(this.panelAB);
            this.Controls.Add(this.btnHelp);
            this.DoubleBuffered = true;
            this.Font = new System.Drawing.Font("Tahoma", 12F);
            this.ForeColor = System.Drawing.SystemColors.ActiveCaptionText;
            this.FormBorderStyle = System.Windows.Forms.FormBorderStyle.None;
            this.Icon = ((System.Drawing.Icon)(resources.GetObject("$this.Icon")));
            this.MainMenuStrip = this.menuStrip1;
            this.MinimumSize = new System.Drawing.Size(900, 700);
            this.Name = "FormGPS";
            this.Padding = new System.Windows.Forms.Padding(3);
            this.Text = "AgOpenGPS";
            this.FormClosing += new System.Windows.Forms.FormClosingEventHandler(this.FormGPS_FormClosing);
            this.Load += new System.EventHandler(this.FormGPS_Load);
            this.Resize += new System.EventHandler(this.FormGPS_Resize);
            this.contextMenuStripOpenGL.ResumeLayout(false);
            this.menuStrip1.ResumeLayout(false);
            this.menuStrip1.PerformLayout();
            this.contextMenuStripFlag.ResumeLayout(false);
            this.panelDrag.ResumeLayout(false);
            this.panelRight.ResumeLayout(false);
            this.statusStripLeft.ResumeLayout(false);
            this.statusStripLeft.PerformLayout();
            this.panelSim.ResumeLayout(false);
            this.panelNavigation.ResumeLayout(false);
            this.panelAB.ResumeLayout(false);
            ((System.ComponentModel.ISupportInitialize)(this.pictureboxStart)).EndInit();
            this.ResumeLayout(false);
            this.PerformLayout();

        }

        #endregion
        private System.Windows.Forms.ToolStripMenuItem fileToolStripMenuItem;
        private System.Windows.Forms.MenuStrip menuStrip1;
        private System.Windows.Forms.Timer tmrWatchdog;
        private System.Windows.Forms.Button btnSection1Man;
        private System.Windows.Forms.Button btnSection2Man;
        private System.Windows.Forms.Button btnSection3Man;
        private System.Windows.Forms.Button btnSection4Man;
        private System.Windows.Forms.Button btnSection5Man;
        private System.Windows.Forms.Label lblSpeed;
        private ProXoft.WinForms.RepeatButton btnZoomOut;
        private ProXoft.WinForms.RepeatButton btnZoomIn;
        private System.Windows.Forms.ContextMenuStrip contextMenuStripFlag;
        private System.Windows.Forms.ToolStripMenuItem toolStripMenuItemFlagRed;
        private System.Windows.Forms.ToolStripMenuItem toolStripMenuFlagGrn;
        private System.Windows.Forms.ToolStripMenuItem toolStripMenuFlagYel;
        private System.Windows.Forms.ContextMenuStrip contextMenuStripOpenGL;
        private System.Windows.Forms.ToolStripSeparator toolStripSeparator5;
        private System.Windows.Forms.ToolStripMenuItem googleEarthOpenGLContextMenu;
        private System.Windows.Forms.Button btnSection8Man;
        private System.Windows.Forms.Button btnSection7Man;
        private System.Windows.Forms.Button btnSection6Man;
        private System.Windows.Forms.ToolStripSeparator toolStripSeparator8;
        private System.Windows.Forms.Button btnFlag;
        private System.Windows.Forms.Button btnResetSteerAngle;
        private System.Windows.Forms.Button btnResetSim;
        private System.Windows.Forms.ToolStripMenuItem toolStripMenuItem2;
        public System.Windows.Forms.Button btnSectionOffAutoOn;
        private System.Windows.Forms.ToolStripMenuItem menuLanguageEnglish;
        private System.Windows.Forms.ToolStripMenuItem menuLanguageDeutsch;
        private System.Windows.Forms.ToolStripMenuItem setWorkingDirectoryToolStripMenuItem;
        private System.Windows.Forms.ToolStripMenuItem menuLanguageRussian;
        private System.Windows.Forms.ToolStripMenuItem menuLanguageDutch;
        private System.Windows.Forms.ToolStripSeparator toolStripSeparator9;
        private System.Windows.Forms.ToolStripSeparator toolStripSeparator11;
        private System.Windows.Forms.ToolStripSeparator toolStripSeparator10;
        private System.Windows.Forms.ToolStripMenuItem menuLanguageSpanish;
        private System.Windows.Forms.ToolStripMenuItem menuLanguageFrench;
        private System.Windows.Forms.ToolStripMenuItem menuLanguageItalian;
        private System.Windows.Forms.ToolStripMenuItem aboutToolStripMenuItem;
        public System.Windows.Forms.Button btnCurve;
        private System.Windows.Forms.Button btnSection9Man;
        private System.Windows.Forms.Button btnSection10Man;
        private System.Windows.Forms.Button btnSection11Man;
        private System.Windows.Forms.Button btnSection12Man;
        private System.Windows.Forms.ToolStripMenuItem enterSimCoordsToolStripMenuItem;
        public System.Windows.Forms.Button btnABLine;
        public System.Windows.Forms.Button btnAutoYouTurn;
        public System.Windows.Forms.Button btnAutoSteer;
        private System.Windows.Forms.HScrollBar hsbarStepDistance;
        private System.Windows.Forms.HScrollBar hsbarSteerAngle;
        private OpenTK.GLControl oglZoom;
        private OpenTK.GLControl oglMain;
        private OpenTK.GLControl oglBack;
        private System.Windows.Forms.ComboBox cboxpRowWidth;
        private System.Windows.Forms.Label lblHz;
        public System.Windows.Forms.Button btnContour;
        public System.Windows.Forms.Timer timerSim;
        public System.Windows.Forms.Button btnManualOffOn;
        public System.Windows.Forms.Button btnABDraw;
        public System.Windows.Forms.ToolStripMenuItem menustripLanguage;
        public System.Windows.Forms.Button btnCycleLines;
        private System.Windows.Forms.StatusStrip statusStripLeft;
        private System.Windows.Forms.TableLayoutPanel panelSim;
        public System.Windows.Forms.TableLayoutPanel panelRight;
        public System.Windows.Forms.TableLayoutPanel panelDrag;
        private ProXoft.WinForms.RepeatButton btnpTiltDown;
        private ProXoft.WinForms.RepeatButton btnpTiltUp;
        private System.Windows.Forms.Button btnHeadlandOnOff;
        private System.Windows.Forms.Button btnShutdown;
        private System.Windows.Forms.Button btnSection16Man;
        private System.Windows.Forms.Button btnSection15Man;
        private System.Windows.Forms.Button btnSection14Man;
        private System.Windows.Forms.Button btnSection13Man;
        private System.Windows.Forms.Button btnSimSetSpeedToZero;
        private System.Windows.Forms.ToolStripDropDownButton simplifyToolStrip;
        private System.Windows.Forms.ToolStripMenuItem menuLanguageUkranian;
        private System.Windows.Forms.ToolStripMenuItem menuLanguageSlovak;
        private System.Windows.Forms.ToolStripSeparator toolStripSeparator12;
        private System.Windows.Forms.ToolStripMenuItem toolStripMenuFlagForm;
        private System.Windows.Forms.ToolStripMenuItem menuLanguageTest;
        public System.Windows.Forms.Button btnHydLift;
        private System.Windows.Forms.ToolStripMenuItem menuLanguagePolish;
        private System.Windows.Forms.ToolStripDropDownButton distanceToolBtn;
        public System.Windows.Forms.Button btnDayNightMode;
        public System.Windows.Forms.Button btnStartAgIO;
        public System.Windows.Forms.Button btnPathDelete;
        public System.Windows.Forms.Button btnPathRecordStop;
        public System.Windows.Forms.Button btnPathGoStop;
        private System.Windows.Forms.ToolStripDropDownButton toolStripDropDownButton4;
        public System.Windows.Forms.ToolStripMenuItem steerChartStripMenu;
        private System.Windows.Forms.ToolStripMenuItem webcamToolStrip;
        private System.Windows.Forms.ToolStripMenuItem deleteAppliedAreaToolStripMenuItem;
        private System.Windows.Forms.ToolStripMenuItem deleteForSureToolStripMenuItem;
        private System.Windows.Forms.ToolStripMenuItem offsetFixToolStrip;
        private System.Windows.Forms.TableLayoutPanel panelNavigation;
        public System.Windows.Forms.Button btnN3D;
        public System.Windows.Forms.Button btn2D;
        public System.Windows.Forms.Button btn3D;
        public System.Windows.Forms.Button btnN2D;
        private System.Windows.Forms.ToolStripDropDownButton toolStripBtnField;
        private System.Windows.Forms.ToolStripMenuItem tramLinesMenuField;
        private System.Windows.Forms.ToolStripMenuItem headlandToolStripMenuItem;
        private System.Windows.Forms.ToolStripMenuItem boundariesToolStripMenuItem;
        private System.Windows.Forms.ToolStripMenuItem toolStripMenuItem9;
        private System.Windows.Forms.Label lblFieldStatus;
        private System.Windows.Forms.ToolStripMenuItem deleteContourPathsToolStripMenuItem;
        private System.Windows.Forms.ToolStripMenuItem SmoothABtoolStripMenu;
        private System.Windows.Forms.ToolStripMenuItem recordedPathStripMenu;
        private System.Windows.Forms.PictureBox pictureboxStart;
        private System.Windows.Forms.Timer timer2;
        public System.Windows.Forms.Button btnAutoSteerConfig;
        public System.Windows.Forms.Button btnChangeMappingColor;
        public System.Windows.Forms.Button btnSnapToPivot;
        private System.Windows.Forms.TableLayoutPanel panelAB;
        private System.Windows.Forms.ToolStripMenuItem colorsToolStripMenuItem1;
        private System.Windows.Forms.ToolStripSeparator toolStripSeparator3;
        private System.Windows.Forms.ToolStripMenuItem topFieldViewToolStripMenuItem;
        private System.Windows.Forms.ToolStripSeparator toolStripSeparator4;
        private System.Windows.Forms.ToolStripMenuItem simulatorOnToolStripMenuItem;
        private System.Windows.Forms.Button btnMinimizeMainForm;
        private System.Windows.Forms.Button btnMaximizeMainForm;
        private System.Windows.Forms.Label lblTopData;
        private System.Windows.Forms.ToolStripMenuItem resetALLToolStripMenuItem;
        private System.Windows.Forms.ToolStripMenuItem resetEverythingToolStripMenuItem;
        private System.Windows.Forms.Label lblInty;
        private System.Windows.Forms.Label lblCurveLineName;
        private System.Windows.Forms.Label lblCurrentField;
        public System.Windows.Forms.Button btnTramDisplayMode;
        private System.Windows.Forms.ToolStripDropDownButton stripBtnConfig;
        public System.Windows.Forms.Button btnYouSkipEnable;
        private System.Windows.Forms.Label lblFix;
        public System.Windows.Forms.Button btnStanleyPure;
        private System.Windows.Forms.ToolStripMenuItem menuLanguageDanish;
        private System.Windows.Forms.ToolStripMenuItem helpMenuItem;
        private System.Windows.Forms.Label lbludpWatchCounts;
        private System.Windows.Forms.ToolStripMenuItem angleChartToolStripMenuItem;
        private System.Windows.Forms.Label lblAge;
        private System.Windows.Forms.Label label1;
        private System.Windows.Forms.ToolStripMenuItem toolStripBtnMakeBndContour;
        private System.Windows.Forms.ToolStripMenuItem sectionColorToolStripMenuItem;
        private System.Windows.Forms.Button btnEditAB;
        private System.Windows.Forms.Button btnHelp;
        private System.Windows.Forms.ToolStripMenuItem correctionToolStrip;
        public System.Windows.Forms.Button btnDeleteCurrentPath;
    }
}
<|MERGE_RESOLUTION|>--- conflicted
+++ resolved
@@ -306,8 +306,7 @@
             this.panelDrag.TabIndex = 445;
             this.panelDrag.Visible = false;
             // 
-<<<<<<< HEAD
-=======
+
             // btnPathGoStop
             // 
             this.btnPathGoStop.Anchor = System.Windows.Forms.AnchorStyles.Top;
@@ -371,7 +370,7 @@
             this.btnPathRecordStop.UseVisualStyleBackColor = false;
             this.btnPathRecordStop.Click += new System.EventHandler(this.btnPathRecordStop_Click);
             // 
->>>>>>> fdfc70aa
+
             // btnResetSim
             // 
             this.btnResetSim.BackColor = System.Drawing.Color.Transparent;
