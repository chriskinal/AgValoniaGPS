﻿using System;
using OpenTK;
using OpenTK.Graphics.OpenGL;
using System.Windows.Forms;
using System.Text;
using System.Drawing;
using AgLibrary.Logging;

namespace AgOpenGPS
{
    public partial class FormGPS
    {
        //extracted Near, Far, Right, Left clipping planes of frustum
        public double[] frustum = new double[24];

        //
        private bool isInit = false;
        private double fovy = 0.7;
        private double camDistanceFactor = -4;

        int mouseX = 0, mouseY = 0;
        public int steerModuleConnectedCounter = 0;

        //data buffer for pixels read from off screen buffer

        //data buffer for pixels read from off screen buffer
        byte[] rateRed = new byte[1];
        byte[] rateGrn = new byte[1];
        byte[] rateBlu = new byte[1];

        byte[] grnPixels = new byte[150001];

        private bool isHeadlandClose = false;

        // When oglMain is created
        private void oglMain_Load(object sender, EventArgs e)
        {
            oglMain.MakeCurrent();
            LoadGLTextures();
            GL.ClearColor(0.14f, 0.14f, 0.37f, 1.0f);
            GL.BlendFunc(BlendingFactor.SrcAlpha, BlendingFactor.OneMinusSrcAlpha);
            GL.CullFace(CullFaceMode.Back);
            SetZoom();
            tmrWatchdog.Enabled = true;
        }

        //oglMain needs a resize
        private void oglMain_Resize(object sender, EventArgs e)
        {
            oglMain.MakeCurrent();
            GL.MatrixMode(MatrixMode.Projection);
            GL.LoadIdentity();
            GL.Viewport(0, 0, oglMain.Width, oglMain.Height);
            Matrix4 mat = Matrix4.CreatePerspectiveFieldOfView((float)fovy, (float)oglMain.Width / (float)oglMain.Height,
                1.0f, (float)(camDistanceFactor * camera.camSetDistance));
            GL.LoadMatrix(ref mat);
            GL.MatrixMode(MatrixMode.Modelview);
            if (isLineSmooth) GL.Enable(EnableCap.LineSmooth);
            else GL.Disable(EnableCap.LineSmooth);
        }

        //oglMain rendering, Draw

        int deadCam = 0;

        StringBuilder sb = new StringBuilder();

        vec2 left = new vec2();
        vec2 right = new vec2();
        vec2 ptTip = new vec2();

        private void oglMain_Paint(object sender, PaintEventArgs e)
        {
            if (sentenceCounter < 299)
            {
                if (isGPSPositionInitialized)
                {
                    oglMain.MakeCurrent();

                    if (!isInit)
                    {
                        oglMain_Resize(oglMain, EventArgs.Empty);
                    }
                    isInit = true;

                    //  Clear the color and depth buffer.
                    GL.Clear(ClearBufferMask.DepthBufferBit | ClearBufferMask.ColorBufferBit);

                    if (isDay) GL.ClearColor(0.27f, 0.4f, 0.7f, 1.0f);
                    else GL.ClearColor(0.0f, 0.0f, 0.0f, 1.0f);

                    GL.LoadIdentity();

                    //position the camera
                    camera.SetWorldCam(pivotAxlePos.easting, pivotAxlePos.northing, camHeading);

                    //the bounding box of the camera for cullling.
                    CalcFrustum();
                    GL.Disable(EnableCap.Blend);

                    worldGrid.DrawFieldSurface();

                    ////if grid is on draw it
                    if (isGridOn) worldGrid.DrawWorldGrid(camera.gridZoom);

                    if (isDrawPolygons) GL.PolygonMode(MaterialFace.Front, PolygonMode.Line);

                    GL.Enable(EnableCap.Blend);
                    //draw patches of sections

                    //direction marker width
                    double factor = 0.37;

                    GL.LineWidth(2);

                    for (int j = 0; j < triStrip.Count; j++)
                    {
                        //every time the section turns off and on is a new patch //check if in frustum or not
                        bool isDraw;

                        int patches = triStrip[j].patchList.Count;

                        if (patches > 0)
                        {
                            //initialize the steps for mipmap of triangles (skipping detail while zooming out)
                            int mipmap = 0;
                            if (camera.camSetDistance < -800) mipmap = 2;
                            if (camera.camSetDistance < -1500) mipmap = 4;
                            if (camera.camSetDistance < -2400) mipmap = 8;
                            if (camera.camSetDistance < -5000) mipmap = 16;


                            //for every new chunk of patch
                            foreach (var triList in triStrip[j].patchList)
                            {
                                //check for even
                                if (triList.Count % 2 == 0)
                                    break;

                                isDraw = false;
                                int count2 = triList.Count;
                                for (int i = 1; i < count2; i += 3)
                                {
                                    //determine if point is in frustum or not, if < 0, its outside so abort, z always is 0                            
                                    if (frustum[0] * triList[i].easting + frustum[1] * triList[i].northing + frustum[3] <= 0)
                                        continue;//right
                                    if (frustum[4] * triList[i].easting + frustum[5] * triList[i].northing + frustum[7] <= 0)
                                        continue;//left
                                    if (frustum[16] * triList[i].easting + frustum[17] * triList[i].northing + frustum[19] <= 0)
                                        continue;//bottom
                                    if (frustum[20] * triList[i].easting + frustum[21] * triList[i].northing + frustum[23] <= 0)
                                        continue;//top
                                    if (frustum[8] * triList[i].easting + frustum[9] * triList[i].northing + frustum[11] <= 0)
                                        continue;//far
                                    if (frustum[12] * triList[i].easting + frustum[13] * triList[i].northing + frustum[15] <= 0)
                                        continue;//near

                                    //point is in frustum so draw the entire patch. The downside of triangle strips.
                                    isDraw = true;
                                    break;
                                }

                                if (isDraw)
                                {

                                    count2 = triList.Count;
                                    GL.Begin(PrimitiveType.TriangleStrip);

                                    if (isDay) GL.Color4((byte)triList[0].easting, (byte)triList[0].northing, (byte)triList[0].heading, (byte)152);
                                    else GL.Color4((byte)triList[0].easting, (byte)triList[0].northing, (byte)triList[0].heading, (byte)(152 * 0.5));

                                    //if large enough patch and camera zoomed out, fake mipmap the patches, skip triangles
                                    if (count2 >= (mipmap + 2))
                                    {
                                        int step = mipmap;
                                        for (int i = 1; i < count2; i += step)
                                        {
                                            GL.Vertex3(triList[i].easting, triList[i].northing, 0); i++;
                                            GL.Vertex3(triList[i].easting, triList[i].northing, 0); i++;
                                            if (count2 - i <= (mipmap + 2)) step = 0;//too small to mipmap it
                                        }
                                    }
                                    else { for (int i = 1; i < count2; i++) GL.Vertex3(triList[i].easting, triList[i].northing, 0); }
                                    GL.End();

                                    if (isSectionlinesOn)
                                    {
                                        //highlight lines
                                        GL.Color4(0.2, 0.2, 0.2, 1.0);
                                        GL.Begin(PrimitiveType.LineStrip);

                                        //if large enough patch and camera zoomed out, fake mipmap the patches, skip triangles
                                        if (count2 >= (mipmap + 2))
                                        {
                                            int step = mipmap;
                                            for (int i = 1; i < count2; i += step + 2)
                                            {
                                                GL.Vertex3(triList[i].easting, triList[i].northing, 0);
                                                if (count2 - i <= (mipmap + 2)) step = 0;//too small to mipmap it
                                            }
                                        }
                                        else { for (int i = 1; i < count2; i += 2) GL.Vertex3(triList[i].easting, triList[i].northing, 0); }
                                        GL.End();

                                        GL.Begin(PrimitiveType.LineStrip);
                                        //if large enough patch and camera zoomed out, fake mipmap the patches, skip triangles
                                        if (count2 >= (mipmap + 2))
                                        {
                                            int step = mipmap;
                                            for (int i = 2; i < count2; i += step + 2)
                                            {
                                                GL.Vertex3(triList[i].easting, triList[i].northing, 0);
                                                if (count2 - i <= (mipmap + 2)) step = 0;//too small to mipmap it
                                            }
                                        }
                                        else { for (int i = 2; i < count2; i += 2) GL.Vertex3(triList[i].easting, triList[i].northing, 0); }
                                        GL.End();
                                    }


                                    if (isDirectionMarkers)
                                    {
                                        if (triList.Count > 42)
                                        {
                                            double headz =
                                                Math.Atan2(triList[39].easting - triList[37].easting, triList[39].northing - triList[37].northing);

                                            left = new vec2(
                                                (triList[37].easting + factor * (triList[38].easting - triList[37].easting)),
                                                (triList[37].northing + factor * (triList[38].northing - triList[37].northing)));

                                            factor = 1 - factor;

                                            right = new vec2(
                                                (triList[37].easting + factor * (triList[38].easting - triList[37].easting)),
                                                (triList[37].northing + factor * (triList[38].northing - triList[37].northing)));

                                            double disst = glm.Distance(left, right);
                                            disst *= 1.5;

                                            ptTip = new vec2((left.easting + right.easting) / 2, (left.northing + right.northing) / 2);

                                            ptTip = new vec2(ptTip.easting + (Math.Sin(headz) * disst), ptTip.northing + (Math.Cos(headz) * disst));

                                            GL.Color4((byte)(255 - triList[0].easting), (byte)(255 - triList[0].northing), (byte)(255 - triList[0].heading), (byte)150);
                                            //GL.LineWidth(3.0f);

                                            GL.Begin(PrimitiveType.Triangles);
                                            GL.Vertex3(left.easting, left.northing, 0);
                                            GL.Vertex3(right.easting, right.northing, 0);

                                            GL.Color4(0.85, 0.85, 1, 1.0);
                                            GL.Vertex3(ptTip.easting, ptTip.northing, 0);
                                            GL.End();
                                        }
                                    }
                                }
                            }
                        }
                    }

                    // the follow up to sections patches
                    int patchCount = 0;

                    if (patchCounter > 0)
                    {
                        if (isDay) GL.Color4(sectionColorDay.R, sectionColorDay.G, sectionColorDay.B, (byte)152);
                        else GL.Color4(sectionColorDay.R, sectionColorDay.G, sectionColorDay.B, (byte)(76));

                        for (int j = 0; j < triStrip.Count; j++)
                        {
                            if (triStrip[j].isDrawing)
                            {
                                if (tool.isMultiColoredSections)
                                {
                                    if (isDay) GL.Color4(tool.secColors[j].R, tool.secColors[j].G, tool.secColors[j].B, (byte)152);
                                    else GL.Color4(tool.secColors[j].R, tool.secColors[j].G, tool.secColors[j].B, (byte)(76));
                                }
                                patchCount = triStrip[j].patchList.Count-1;

                                if (patchCount > 0)
                                {
                                    try
                                    {
                                        //draw the triangle in each triangle strip
                                        GL.Begin(PrimitiveType.TriangleStrip);

                                        //left side of triangle
                                        vec2 pt = new vec2((cosSectionHeading * section[triStrip[j].currentStartSectionNum].positionLeft) + toolPos.easting,
                                                (sinSectionHeading * section[triStrip[j].currentStartSectionNum].positionLeft) + toolPos.northing);

                                        GL.Vertex3(pt.easting, pt.northing, 0);

                                        //Right side of triangle
                                        pt = new vec2((cosSectionHeading * section[triStrip[j].currentEndSectionNum].positionRight) + toolPos.easting,
                                           (sinSectionHeading * section[triStrip[j].currentEndSectionNum].positionRight) + toolPos.northing);

                                        GL.Vertex3(pt.easting, pt.northing, 0);

                                        int last = triStrip[j].patchList[patchCount].Count;

                                        GL.Vertex3(triStrip[j].patchList[patchCount][last - 2].easting, triStrip[j].patchList[patchCount][last - 2].northing, 0);
                                        GL.Vertex3(triStrip[j].patchList[patchCount][last - 1].easting, triStrip[j].patchList[patchCount][last - 1].northing, 0);
                                        GL.End();
                                    }
                                    catch
                                    { }
                                }
                            }
                        }
                    }

                    if (tram.displayMode != 0) tram.DrawTram();

                    GL.PolygonMode(MaterialFace.Front, PolygonMode.Fill);
                    //GL.Color3(1, 1, 1);

                    //if (bnd.shpList.Count > 0)
                    //{
                    //    for (int h = 0; h < bnd.shpList.Count; h++)
                    //    {
                    //        GL.Color3(bnd.shpList[h].color.R, bnd.shpList[h].color.G, bnd.shpList[h].color.B);
                    //        GL.Begin(PrimitiveType.LineLoop);
                    //        for (int i = 0; i < bnd.shpList[h].points.Count; i++)
                    //        {
                    //            {
                    //                GL.Vertex3(bnd.shpList[h].points[i].easting, bnd.shpList[h].points[i].northing, 0);
                    //            }
                    //        }
                    //        GL.End();
                    //    }
                    //}

                    if (bnd.bndList.Count > 0 || bnd.isBndBeingMade == true)
                    {
                        //draw Boundaries
                        bnd.DrawFenceLines();

                        GL.LineWidth(ABLine.lineWidth);

                        //draw the turnLines
                        if (yt.isYouTurnBtnOn && !ct.isContourBtnOn)
                        {
                            GL.LineWidth(ABLine.lineWidth * 3);
                            GL.Color4(0, 0, 0, 0.80f);

                            for (int i = 0; i < bnd.bndList.Count; i++)
                            {
                                bnd.bndList[i].turnLine.DrawPolygon();
                            }

                            GL.Color3(0.76f, 0.6f, 0.95f);
                            GL.LineWidth(ABLine.lineWidth);
                            for (int i = 0; i < bnd.bndList.Count; i++)
                            {
                                bnd.bndList[i].turnLine.DrawPolygon();
                            }
                        }

                        //Draw headland
                        if (bnd.isHeadlandOn)
                        {
                            GL.LineWidth(ABLine.lineWidth * 3);

                            GL.Color4(0, 0, 0, 0.80f);
                            bnd.bndList[0].hdLine.DrawPolygon();

                            GL.LineWidth(ABLine.lineWidth);
                            GL.Color4(0.960f, 0.96232f, 0.30f, 1.0f);
                            bnd.bndList[0].hdLine.DrawPolygon();
                        }
                    }

                    //draw contour line if button on 
                    if (ct.isContourBtnOn)
                    {
                        ct.DrawContourLine();
                    }
                    else// draw the current and reference AB Lines or CurveAB Ref and line
                    {
                        //when switching lines, draw the ghost
                        if (trk.idx > -1)
                        {
                            if (trk.gArr[trk.idx].mode == TrackMode.AB)
                                ABLine.DrawABLines();
                            else
                                curve.DrawCurve();
                        }
                    }

                    //draw line creations
                    if (curve.isMakingCurve) curve.DrawCurveNew();

                    if (ABLine.isMakingABLine) ABLine.DrawABLineNew();

                    recPath.DrawRecordedLine();
                    recPath.DrawDubins();

                    if (flagPts.Count > 0) DrawFlags();

                    //Direct line to flag if flag selected
                    try
                    {
                        if (flagNumberPicked > 0)
                        {
                            GL.LineWidth(ABLine.lineWidth);
                            GL.Enable(EnableCap.LineStipple);
                            GL.LineStipple(1, 0x0707);
                            GL.Begin(PrimitiveType.Lines);
                            GL.Color3(0.930f, 0.72f, 0.32f);
                            GL.Vertex3(pivotAxlePos.easting, pivotAxlePos.northing, 0);
                            GL.Vertex3(flagPts[flagNumberPicked - 1].easting, flagPts[flagNumberPicked - 1].northing, 0);
                            GL.End();
                            GL.Disable(EnableCap.LineStipple);
                        }
                    }
                    catch { }

                    //draw the vehicle/implement
                    GL.PushMatrix();
                    {
                        tool.DrawTool();
                        vehicle.DrawVehicle();
                    }
                    GL.PopMatrix();

                    if (camera.camSetDistance > -250)
                    {
                        if (trk.idx > -1)
                        {
                            if (trk.gArr[trk.idx].mode == TrackMode.AB)
                            {
                                GL.PointSize(12);
                                GL.Begin(PrimitiveType.Points);
                                GL.Color3(0, 0, 0);
                                GL.Vertex3(ABLine.goalPointAB.easting, ABLine.goalPointAB.northing, 0.0);
                                GL.End();

                                GL.PointSize(6);
                                GL.Begin(PrimitiveType.Points);
                                GL.Color3(0.98, 0.98, 0.098);
                                GL.Vertex3(ABLine.goalPointAB.easting, ABLine.goalPointAB.northing, 0.0);
                                GL.End();
                            }
                            else
                            {
                                GL.PointSize(12);
                                GL.Begin(PrimitiveType.Points);
                                GL.Color3(0, 0, 0);
                                GL.Vertex3(curve.goalPointCu.easting, curve.goalPointCu.northing, 0.0);
                                GL.End();

                                GL.PointSize(6);
                                GL.Begin(PrimitiveType.Points);
                                GL.Color3(0.98, 0.98, 0.098);
                                GL.Vertex3(curve.goalPointCu.easting, curve.goalPointCu.northing, 0.0);
                                GL.End();
                            }
                        }
                    }

                    // 2D Ortho ---------------------------------------////////-------------------------------------------------

                    GL.MatrixMode(MatrixMode.Projection);
                    GL.PushMatrix();
                    GL.LoadIdentity();

                    //negative and positive on width, 0 at top to bottom ortho view
                    GL.Ortho(-(double)oglMain.Width / 2, (double)oglMain.Width / 2, (double)oglMain.Height, 0, -1, 1);

                    //  Create the appropriate modelview matrix.
                    GL.MatrixMode(MatrixMode.Modelview);
                    GL.PushMatrix();
                    GL.LoadIdentity();

                    //LightBar if AB Line is set and turned on or contour
                    if (isLightBarNotSteerBar)
                    {
                        DrawLightBarText();
                    }
                    else
                    {
                        if (isLightbarOn) DrawSteerBarText();
                    }

                    if (trk.idx > -1 && !ct.isContourBtnOn) DrawTrackInfo();


                    if (bnd.bndList.Count > 0 && yt.isYouTurnBtnOn) DrawUTurnBtn();

                    if ((isBtnAutoSteerOn || yt.isYouTurnBtnOn) && !ct.isContourBtnOn) DrawManUTurnBtn();

                    //if (isCompassOn) DrawCompass();
                    DrawCompassText();

                    if (isSpeedoOn) DrawSpeedo();

                    DrawSteerCircle();

                    if (tool.isDisplayTramControl && tram.displayMode != 0) { DrawTramMarkers(); }

                    if (vehicle.isHydLiftOn) DrawLiftIndicator();

                    if (isReverse || isChangingDirection)
                        DrawReverse();

                    if (isRTK_AlarmOn)
                    {
                        if (pn.fixQuality != 4)
                        {
                            if (!sounds.isRTKAlarming)
                            {
                                if (isRTK_KillAutosteer && isBtnAutoSteerOn)
                                {
                                    btnAutoSteer.PerformClick();
                                    TimedMessageBox(2000, "Autosteer Turned Off", "RTK Fix Alarm");
                                    Log.EventWriter("Autosteer Off, RTK Fix Alarm");
                                }

                                Log.EventWriter("RTK Alarm Fix is Lost");
                                sounds.sndRTKAlarm.Play();
                            }
                            sounds.isRTKAlarming = true;
                            DrawLostRTK();
                        }
                        else
                        {
                            sounds.isRTKAlarming = false;
                        }
                    }

                    bool isPreRelease = !string.IsNullOrEmpty(GitVersionInformation.PreReleaseTag);
                    if (isPreRelease) DrawBeta();

                    if (pn.age > pn.ageAlarm) DrawAge();

                    //at least one track
                    if (guideLineCounter > 0) DrawGuidanceLineText();

                    //if hardware messages
                    if (isHardwareMessages) DrawHardwareMessageText();

                    //just in case
                    GL.Disable(EnableCap.LineStipple);

                    GL.LineWidth(8);
                    GL.Color3(0, 0, 0);

                    if (mc.isOutOfBounds)
                    {
                        GL.Color3(1.0, 0.66, 0.33);
                        GL.LineWidth(8);
                    }
                    if ((isRTK_AlarmOn && sounds.isRTKAlarming) || (yt.isYouTurnBtnOn && yt.turnTooCloseTrigger))
                    {
                        if (isFlashOnOff)
                        {
                            GL.Color3(1.0, 0.25, 0.25);
                            GL.LineWidth(16);
                        }
                        else
                        {
                            GL.Color3(0.8, 0.250, 0.25);
                            GL.LineWidth(16);
                        }
                    }

                    GL.Begin(PrimitiveType.LineLoop);

                    GL.Vertex3(-oglMain.Width / 2, 0, 0);
                    GL.Vertex3(oglMain.Width / 2, 0, 0);
                    GL.Vertex3(oglMain.Width / 2, oglMain.Height, 0);
                    GL.Vertex3(-oglMain.Width / 2, oglMain.Height, 0);

                    GL.End();

                    GL.PopMatrix();//  Pop the modelview.

                    ////-------------------------------------------------ORTHO END---------------------------------------

                    //  back to the projection and pop it, then back to the model view.
                    GL.MatrixMode(MatrixMode.Projection);
                    GL.PopMatrix();
                    GL.MatrixMode(MatrixMode.Modelview);

                    //reset point size
                    GL.PointSize(1.0f);
                    GL.Flush();
                    oglMain.SwapBuffers();

                    if (leftMouseDownOnOpenGL) MakeFlagMark();

                    //5 hz sections
                    if (bbCounter++ > 0)
                        bbCounter = 0;

                    //draw the section control window off screen buffer
                    if (isJobStarted && (bbCounter == 0))
                    {
                        oglBack.Refresh();

                        p_239.pgn[p_239.geoStop] = mc.isOutOfBounds ? (byte)1 : (byte)0;

                        SendPgnToLoop(p_239.pgn);

                        SendPgnToLoop(p_229.pgn);
                    }

                    //draw the zoom window
                    //if (isJobStarted && oglZoom.Width != 400)
                    //{
                    //    if (threeSeconds != zoomUpdateCounter)
                    //    {
                    //        zoomUpdateCounter = threeSeconds;
                    //        oglZoom.Refresh();
                    //    }
                    //}
                }
            }
            else
            {
                //sentenceCounter = 0;
                oglMain.MakeCurrent();
                GL.Enable(EnableCap.Blend);
                GL.ClearColor(0.122f, 0.1258f, 0.1275f, 1.0f);

                GL.Clear(ClearBufferMask.DepthBufferBit | ClearBufferMask.ColorBufferBit);
                GL.LoadIdentity();

                //match grid to cam distance and redo perspective
                //GL.MatrixMode(MatrixMode.Projection);
                //GL.LoadIdentity();
                //Matrix4 mat = Matrix4.CreatePerspectiveFieldOfView(0.7f, oglMain.AspectRatio, 1f, 100);
                //GL.LoadMatrix(ref mat);
                //GL.MatrixMode(MatrixMode.Modelview);
                GL.Translate(0.0, 0.3, -10);
                //rotate the camera down to look at fix
                //GL.Rotate(20, 1.0, 0.0, 0.0);
                GL.Rotate(deadCam, 0.0, 1.0, 0.0);

                deadCam += 5;

                GL.Enable(EnableCap.Texture2D);
                GL.Color4(1.25f, 1.25f, 1.275f, 0.75);
                GL.BindTexture(TextureTarget.Texture2D, texture[(int)FormGPS.textures.NoGPS]);        // Select Our Texture
                GL.Begin(PrimitiveType.TriangleStrip);              // Build Quad From A Triangle Strip
                GL.TexCoord2(1, 0); GL.Vertex2(2.5, 2.5); // Top Right
                GL.TexCoord2(0, 0); GL.Vertex2(-2.5, 2.5); // Top Left
                GL.TexCoord2(1, 1); GL.Vertex2(2.5, -2.5); // Bottom Right
                GL.TexCoord2(0, 1); GL.Vertex2(-2.5, -2.5); // Bottom Left
                GL.End();                       // Done Building Triangle Strip

                GL.Disable(EnableCap.Texture2D);


                //camHeading = 0;

                //GL.Rotate(deadCam, 0.0, 0.0, 1.0);
                //////draw the guide
                //GL.Begin(PrimitiveType.Triangles);
                //GL.Color3(0.2f, 0.10f, 0.98f);
                //GL.Vertex3(0.0f, -1.0f, 0.0f);
                //GL.Color3(0.0f, 0.98f, 0.0f);
                //GL.Vertex3(-1.0f, 1.0f, 0.0f);
                //GL.Color3(0.98f, 0.02f, 0.40f);
                //GL.Vertex3(1.0f, -0.0f, 0.0f);
                //GL.End();                       // Done Drawing Reticle


                //font.DrawText3DNoGPS(0, 0, " I'm Lost  ", 1);
                //GL.Color3(0.98f, 0.98f, 0.270f);

                //GL.Rotate(deadCam + 180, 0.0, 0.0, 1.0);
                //font.DrawText3DNoGPS(0, 0, "  No GPS!", 1);

                // 2D Ortho ---------------------------------------////////-------------------------------------------------

                GL.MatrixMode(MatrixMode.Projection);
                GL.PushMatrix();
                GL.LoadIdentity();

                //negative and positive on width, 0 at top to bottom ortho view
                GL.Ortho(-(double)oglMain.Width / 2, (double)oglMain.Width / 2, (double)oglMain.Height, 0, -1, 1);


                //  Create the appropriate modelview matrix.
                GL.MatrixMode(MatrixMode.Modelview);
                GL.PushMatrix();
                GL.LoadIdentity();

                GL.Color3(0.98f, 0.98f, 0.70f);

                int edge = -oglMain.Width / 2 + 10;

                font.DrawText(edge, oglMain.Height - 80, "<-- AgIO ?");

                GL.Flush();//finish openGL commands
                GL.PopMatrix();//  Pop the modelview.

                ////-------------------------------------------------ORTHO END---------------------------------------

                //  back to the projection and pop it, then back to the model view.
                GL.MatrixMode(MatrixMode.Projection);
                GL.PopMatrix();
                GL.MatrixMode(MatrixMode.Modelview);

                //reset point size
                GL.PointSize(1.0f);

                GL.Flush();
                oglMain.SwapBuffers();

                lblSpeed.Text = "???";
                lblHz.Text = " ???? \r\n Not Connected";

            }
        }

        private int bbCounter = 0;

        private void oglBack_Load(object sender, EventArgs e)
        {
            oglBack.MakeCurrent();
            GL.Enable(EnableCap.CullFace);
            GL.CullFace(CullFaceMode.Back);
            GL.PixelStore(PixelStoreParameter.PackAlignment, 1);
            oglBack.Width = 500;
            oglBack.Height = 300;
        }

        private void oglBack_Resize(object sender, EventArgs e)
        {
            oglBack.MakeCurrent();
            GL.MatrixMode(MatrixMode.Projection);
            GL.LoadIdentity();
            GL.Viewport(0, 0, 500, 300);
            Matrix4 mat = Matrix4.CreatePerspectiveFieldOfView(0.06f, 1.6666666666f, 50.0f, 520.0f);
            GL.LoadMatrix(ref mat);
            GL.MatrixMode(MatrixMode.Modelview);
        }

        private void oglBack_Paint(object sender, PaintEventArgs e)
        {
            oglBack.MakeCurrent();

            GL.Clear(ClearBufferMask.DepthBufferBit | ClearBufferMask.ColorBufferBit);
            GL.LoadIdentity();					// Reset The View

            //back the camera up
            GL.Translate(0, 0, -500);

            //rotate camera so heading matched fix heading in the world
            GL.Rotate(glm.toDegrees(toolPos.heading), 0, 0, 1);

            GL.Translate(-toolPos.easting - Math.Sin(toolPos.heading) * 15,
                -toolPos.northing - Math.Cos(toolPos.heading) * 15,
                0);

            #region Draw to Back Buffer

            //patch color
            GL.Color3((byte)0, (byte)127, (byte)0);

            //to draw or not the triangle patch
            bool isDraw;

            double pivEplus = pivotAxlePos.easting + 50;
            double pivEminus = pivotAxlePos.easting - 50;
            double pivNplus = pivotAxlePos.northing + 50;
            double pivNminus = pivotAxlePos.northing - 50;

            //draw patches j= # of sections
            for (int j = 0; j < triStrip.Count; j++)
            {
                //every time the section turns off and on is a new patch
                int patchCount = triStrip[j].patchList.Count;

                if (patchCount > 0)
                {
                    //for every new chunk of patch
                    foreach (var triList in triStrip[j].patchList)
                    {
                        isDraw = false;
                        int count2 = triList.Count;
                        for (int i = 1; i < count2; i += 3)
                        {
                            //determine if point is in frustum or not
                            if (triList[i].easting > pivEplus)
                                continue;
                            if (triList[i].easting < pivEminus)
                                continue;
                            if (triList[i].northing > pivNplus)
                                continue;
                            if (triList[i].northing < pivNminus)
                                continue;

                            //point is in frustum so draw the entire patch
                            isDraw = true;
                            break;
                        }

                        if (isDraw)
                        {
                            //draw the triangles in each triangle strip
                            GL.Begin(PrimitiveType.TriangleStrip);
                            for (int i = 1; i < count2; i++) GL.Vertex3(triList[i].easting, triList[i].northing, 0);
                            GL.End();
                        }
                    }
                }
            }

            //draw 245 green for the tram tracks

            if (tool.isDisplayTramControl && tram.displayMode != 0 && (trk.idx > -1))
            {
                GL.Color3((byte)0, (byte)245, (byte)0);
                GL.LineWidth(8);

                if ((tram.displayMode == 1 || tram.displayMode == 2))
                {
                    for (int i = 0; i < tram.tramList.Count; i++)
                    {
                        GL.Begin(PrimitiveType.LineStrip);
                        for (int h = 0; h < tram.tramList[i].Count; h++)
                            GL.Vertex3(tram.tramList[i][h].easting, tram.tramList[i][h].northing, 0);
                        GL.End();
                    }
                }

                if (tram.displayMode == 1 || tram.displayMode == 3)
                {
                    //boundary tram list
                    GL.Begin(PrimitiveType.LineStrip);
                    for (int h = 0; h < tram.tramBndOuterArr.Count; h++)
                        GL.Vertex3(tram.tramBndOuterArr[h].easting, tram.tramBndOuterArr[h].northing, 0);
                    for (int h = 0; h < tram.tramBndInnerArr.Count; h++)
                        GL.Vertex3(tram.tramBndInnerArr[h].easting, tram.tramBndInnerArr[h].northing, 0);
                    GL.End();
                }
            }

            //draw 240 green for boundary
            if (bnd.bndList.Count > 0)
            {
                ////draw the bnd line 
                if (bnd.bndList[0].fenceLine.Count > 3)
                {
                    GL.LineWidth(3);
                    GL.Color3((byte)0, (byte)240, (byte)0);
                    bnd.bndList[0].fenceLine.DrawPolygon();
                }


                //draw 250 green for the headland
                if (bnd.isHeadlandOn && bnd.isSectionControlledByHeadland)
                {
                    GL.LineWidth(3);
                    GL.Color3((byte)0, (byte)250, (byte)0);
                    bnd.bndList[0].hdLine.DrawPolygon();
                }
            }

            //finish it up - we need to read the ram of video card
            GL.Flush();

            #endregion

            //determine where the tool is wrt to headland
            if (bnd.isHeadlandOn) bnd.WhereAreToolCorners();

            //set the look ahead for hyd Lift in pixels per second
            vehicle.hydLiftLookAheadDistanceLeft = tool.farLeftSpeed * vehicle.hydLiftLookAheadTime * 10;
            vehicle.hydLiftLookAheadDistanceRight = tool.farRightSpeed * vehicle.hydLiftLookAheadTime * 10;

            if (vehicle.hydLiftLookAheadDistanceLeft > 200) vehicle.hydLiftLookAheadDistanceLeft = 200;
            if (vehicle.hydLiftLookAheadDistanceRight > 200) vehicle.hydLiftLookAheadDistanceRight = 200;

            tool.lookAheadDistanceOnPixelsLeft = tool.farLeftSpeed * tool.lookAheadOnSetting * 10;
            tool.lookAheadDistanceOnPixelsRight = tool.farRightSpeed * tool.lookAheadOnSetting * 10;

            if (tool.lookAheadDistanceOnPixelsLeft > 200) tool.lookAheadDistanceOnPixelsLeft = 200;
            if (tool.lookAheadDistanceOnPixelsRight > 200) tool.lookAheadDistanceOnPixelsRight = 200;

            tool.lookAheadDistanceOffPixelsLeft = tool.farLeftSpeed * tool.lookAheadOffSetting * 10;
            tool.lookAheadDistanceOffPixelsRight = tool.farRightSpeed * tool.lookAheadOffSetting * 10;

            if (tool.lookAheadDistanceOffPixelsLeft > 160) tool.lookAheadDistanceOffPixelsLeft = 160;
            if (tool.lookAheadDistanceOffPixelsRight > 160) tool.lookAheadDistanceOffPixelsRight = 160;

            //determine if section is in boundary and headland using the section left/right positions
            bool isLeftIn = true, isRightIn = true;

            if (bnd.bndList.Count > 0)
            {
                for (int j = 0; j < tool.numOfSections; j++)
                {
                    //only one first left point, the rest are all rights moved over to left
                    isLeftIn = j == 0 ? bnd.IsPointInsideFenceArea(section[j].leftPoint) : isRightIn;
                    isRightIn = bnd.IsPointInsideFenceArea(section[j].rightPoint);

                    if (!tool.isSectionOffWhenOut)
                    {
                        //merge the two sides into in or out
                        if (isLeftIn || isRightIn) section[j].isInBoundary = true;
                        else section[j].isInBoundary = false;
                    }
                    else
                    {
                        //merge the two sides into in or out
                        if (!isLeftIn || !isRightIn) section[j].isInBoundary = false;
                        else section[j].isInBoundary = true;
                    }
                }
            }

            //determine farthest ahead lookahead - is the height of the readpixel line
            double rpHeight = 0;
            double rpOnHeight = 0;
            double rpToolHeight = 0;

            //pick the larger side
            if (vehicle.hydLiftLookAheadDistanceLeft > vehicle.hydLiftLookAheadDistanceRight) rpToolHeight = vehicle.hydLiftLookAheadDistanceLeft;
            else rpToolHeight = vehicle.hydLiftLookAheadDistanceRight;

            if (tool.lookAheadDistanceOnPixelsLeft > tool.lookAheadDistanceOnPixelsRight) rpOnHeight = tool.lookAheadDistanceOnPixelsLeft;
            else rpOnHeight = tool.lookAheadDistanceOnPixelsRight;

            isHeadlandClose = false;

            //clamp the height after looking way ahead, this is for switching off super section only
            rpOnHeight = Math.Abs(rpOnHeight);
            rpToolHeight = Math.Abs(rpToolHeight);

            //10 % min is required for overlap, otherwise it never would be on.
            int pixLimit = (int)((double)(section[0].rpSectionWidth * rpOnHeight) / (double)(5.0));

            if ((rpOnHeight < rpToolHeight && bnd.isHeadlandOn && bnd.isSectionControlledByHeadland)) rpHeight = rpToolHeight + 2;
            else rpHeight = rpOnHeight + 2;

            if (rpHeight > 290) rpHeight = 290;
            if (rpHeight < 8) rpHeight = 8;

            //read the whole block of pixels up to max lookahead, one read only
            GL.ReadPixels(tool.rpXPosition, 0, tool.rpWidth, (int)rpHeight, OpenTK.Graphics.OpenGL.PixelFormat.Green, PixelType.UnsignedByte, grnPixels);

            //Paint to context for troubleshooting
            //oglBack.MakeCurrent();
            //oglBack.SwapBuffers();

            //determine if headland is in read pixel buffer left middle and right. 
            int start = 0, end = 0, tagged = 0, totalPixel = 0;

            //slope of the look ahead line
            double mOn = 0, mOff = 0;

            double theta = mOn = (tool.lookAheadDistanceOnPixelsRight - tool.lookAheadDistanceOnPixelsLeft) / tool.rpWidth;
            double deg = glm.toDegrees(Math.Atan(theta));

            //tram and hydraulics
            if (tram.displayMode > 0 && tool.width > vehicle.trackWidth)
            {
                tram.controlByte = 0;
                //1 pixels in is there a tram line?
                if (tram.isOuter)
                {
                    if (grnPixels[tool.rpWidth - (int)(tram.halfWheelTrack * 10)] == 245 || tram.isRightManualOn) tram.controlByte += 1;
                    if (grnPixels[(int)(tram.halfWheelTrack * 10)] == 245 || tram.isLeftManualOn) tram.controlByte += 2;
                }
                else
                {
                    if (grnPixels[tool.rpWidth / 2 + (int)(tram.halfWheelTrack * 10)] == 245 || tram.isRightManualOn) tram.controlByte += 1;
                    if (grnPixels[tool.rpWidth / 2 - (int)(tram.halfWheelTrack * 10)] == 245 || tram.isLeftManualOn) tram.controlByte += 2;
                }
            }
            else tram.controlByte = 0;

            //determine if in or out of headland, do hydraulics if on
            if (bnd.isHeadlandOn)
            {
                //calculate the slope
                double m = (vehicle.hydLiftLookAheadDistanceRight - vehicle.hydLiftLookAheadDistanceLeft) / tool.rpWidth;
                int height = 1;

                for (int pos = 0; pos < tool.rpWidth; pos++)
                {
                    height = (int)(vehicle.hydLiftLookAheadDistanceLeft + (m * pos)) - 1;
                    for (int a = pos; a < height * tool.rpWidth; a += tool.rpWidth)
                    {
                        if (grnPixels[a] == 250)
                        {
                            isHeadlandClose = true;
                            goto GetOutTool;
                        }
                    }
                }

            GetOutTool: //goto

                //is the tool completely in the headland or not
                bnd.isToolInHeadland = bnd.isToolOuterPointsInHeadland && !isHeadlandClose;

                //if we are in headland, turn off trams
                if (bnd.isToolInHeadland) tram.controlByte = 0;

                //set hydraulics based on tool in headland or not
                bnd.SetHydPosition();
            }

            ///////////////////////////////////////////   Section control        ssssssssssssssssssssss

            int endHeight = 1, startHeight = 1;

            if (bnd.isHeadlandOn && bnd.isSectionControlledByHeadland) bnd.WhereAreToolLookOnPoints();

            for (int j = 0; j < tool.numOfSections; j++)
            {
                //Off or too slow or going backwards
                if (section[j].sectionBtnState == btnStates.Off || avgSpeed < vehicle.slowSpeedCutoff || section[j].speedPixels < 0)
                {
                    section[j].sectionOnRequest = false;
                    section[j].sectionOffRequest = true;

                    // Manual on, force the section On
                    if (section[j].sectionBtnState == btnStates.On)
                    {
                        section[j].sectionOnRequest = true;
                        section[j].sectionOffRequest = false;
                        continue;
                    }
                    continue;
                }

                // Manual on, force the section On
                if (section[j].sectionBtnState == btnStates.On)
                {
                    section[j].sectionOnRequest = true;
                    section[j].sectionOffRequest = false;
                    continue;
                }

                //AutoSection - If any nowhere applied, send OnRequest, if its all green send an offRequest
                section[j].isSectionRequiredOn = false;

                //calculate the slopes of the lines
                mOn = (tool.lookAheadDistanceOnPixelsRight - tool.lookAheadDistanceOnPixelsLeft) / tool.rpWidth;
                mOff = (tool.lookAheadDistanceOffPixelsRight - tool.lookAheadDistanceOffPixelsLeft) / tool.rpWidth;

                start = section[j].rpSectionPosition - section[0].rpSectionPosition;
                end = section[j].rpSectionWidth - 1 + start;

                if (end >= tool.rpWidth)
                    end = tool.rpWidth - 1;

                totalPixel = 1;
                tagged = 0;

                for (int pos = start; pos <= end; pos++)
                {
                    startHeight = (int)(tool.lookAheadDistanceOffPixelsLeft + (mOff * pos)) * tool.rpWidth + pos;
                    endHeight = (int)(tool.lookAheadDistanceOnPixelsLeft + (mOn * pos)) * tool.rpWidth + pos;

                    for (int a = startHeight; a <= endHeight; a += tool.rpWidth)
                    {
                        totalPixel++;
                        if (grnPixels[a] == 0) tagged++;
                    }
                }

                //determine if meeting minimum coverage
<<<<<<< HEAD
                totalPixel--;
                //if (tagged != 0)
                section[j].isSectionRequiredOn = true;

                //check for off
                if (tagged == 0 && totalPixel == (end - start))
                    section[j].isSectionRequiredOn = false;
=======
                section[j].isSectionRequiredOn = ((tagged * 100) / totalPixel > (100 - tool.minCoverage));
>>>>>>> 07ac155c

                //logic if in or out of boundaries or headland
                if (bnd.bndList.Count > 0)
                {
                    //if out of boundary, turn it off
                    if (!section[j].isInBoundary)
                    {
                        section[j].isSectionRequiredOn = false;
                        section[j].sectionOffRequest = true;
                        section[j].sectionOnRequest = false;
                        section[j].sectionOffTimer = 0;
                        section[j].sectionOnTimer = 0;
                        continue;
                    }
                    else
                    {
                        //is headland coming up
                        if (bnd.isHeadlandOn && bnd.isSectionControlledByHeadland)
                        {
                            bool isHeadlandInLookOn = false;

                            //is headline in off to on area
                            mOn = (tool.lookAheadDistanceOnPixelsRight - tool.lookAheadDistanceOnPixelsLeft) / tool.rpWidth;
                            mOff = (tool.lookAheadDistanceOffPixelsRight - tool.lookAheadDistanceOffPixelsLeft) / tool.rpWidth;

                            start = section[j].rpSectionPosition - section[0].rpSectionPosition;

                            end = section[j].rpSectionWidth - 1 + start;

                            if (end >= tool.rpWidth)
                                end = tool.rpWidth - 1;

                            tagged = 0;

                            for (int pos = start; pos <= end; pos++)
                            {
                                startHeight = (int)(tool.lookAheadDistanceOffPixelsLeft + (mOff * pos)) * tool.rpWidth + pos;
                                endHeight = (int)(tool.lookAheadDistanceOnPixelsLeft + (mOn * pos)) * tool.rpWidth + pos;

                                for (int a = startHeight; a <= endHeight; a += tool.rpWidth)
                                {
                                    if (a < 0)
                                        mOn = 0;
                                    if (grnPixels[a] == 250)
                                    {
                                        isHeadlandInLookOn = true;
                                        goto GetOutHdOn;
                                    }
                                }
                            }
                        GetOutHdOn:

                            //determine if look ahead points are completely in headland
                            if (section[j].isSectionRequiredOn && section[j].isLookOnInHeadland && !isHeadlandInLookOn)
                            {
                                section[j].isSectionRequiredOn = false;
                                section[j].sectionOffRequest = true;
                                section[j].sectionOnRequest = false;
                            }

                            if (section[j].isSectionRequiredOn && !section[j].isLookOnInHeadland && isHeadlandInLookOn)
                            {
                                section[j].isSectionRequiredOn = true;
                                section[j].sectionOffRequest = false;
                                section[j].sectionOnRequest = true;
                            }
                        }
                    }
                }


                //global request to turn on section
                section[j].sectionOnRequest = section[j].isSectionRequiredOn;
                section[j].sectionOffRequest = !section[j].sectionOnRequest;

            }  // end of go thru all sections "for"

            //Set all the on and off times based from on off section requests
            for (int j = 0; j < tool.numOfSections; j++)
            {
                //SECTION timers

                if (section[j].sectionOnRequest)
                    section[j].isSectionOn = true;

                //turn off delay
                if (tool.turnOffDelay > 0)
                {
                    if (!section[j].sectionOffRequest) section[j].sectionOffTimer = (int)(gpsHz / 2.0 * tool.turnOffDelay);

                    if (section[j].sectionOffTimer > 0) section[j].sectionOffTimer--;

                    if (section[j].sectionOffRequest && section[j].sectionOffTimer == 0)
                    {
                        if (section[j].isSectionOn) section[j].isSectionOn = false;
                    }
                }
                else
                {
                    if (section[j].sectionOffRequest)
                        section[j].isSectionOn = false;
                }

                //Mapping timers
                if (section[j].sectionOnRequest && !section[j].isMappingOn && section[j].mappingOnTimer == 0)
                {
                    section[j].mappingOnTimer = (int)(tool.lookAheadOnSetting * (gpsHz / 2) - 1);
                }
                else if (section[j].sectionOnRequest && section[j].isMappingOn && section[j].mappingOffTimer > 1)
                {
                    section[j].mappingOffTimer = 0;
                    section[j].mappingOnTimer = (int)(tool.lookAheadOnSetting * (gpsHz / 2) - 1);
                }

                if (tool.lookAheadOffSetting > 0)
                {
                    if (section[j].sectionOffRequest && section[j].isMappingOn && section[j].mappingOffTimer == 0)
                    {
                        section[j].mappingOffTimer = (int)(tool.lookAheadOffSetting * (gpsHz / 2) + 4);
                    }
                }
                else if (tool.turnOffDelay > 0)
                {
                    if (section[j].sectionOffRequest && section[j].isMappingOn && section[j].mappingOffTimer == 0)
                        section[j].mappingOffTimer = (int)(tool.turnOffDelay * gpsHz / 2);
                }
                else
                {
                    section[j].mappingOffTimer = 0;
                }

                //MAPPING - Not the making of triangle patches - only status - on or off
                if (section[j].sectionOnRequest)
                {
                    section[j].mappingOffTimer = 0;
                    if (section[j].mappingOnTimer > 1)
                        section[j].mappingOnTimer--;
                    else
                    {
                        section[j].isMappingOn = true;
                    }
                }

                if (section[j].sectionOffRequest)
                {
                    section[j].mappingOnTimer = 0;
                    if (section[j].mappingOffTimer > 1)
                        section[j].mappingOffTimer--;
                    else
                    {
                        section[j].isMappingOn = false;
                    }
                }
            }

            //Checks the workswitch or steerSwitch if required
            if (ahrs.isAutoSteerAuto || mc.isRemoteWorkSystemOn)
                mc.CheckWorkAndSteerSwitch();

            // check if any sections have changed status
            number = 0;

            for (int j = 0; j < tool.numOfSections; j++)
            {
                if (section[j].isMappingOn)
                {
                    number |= 1ul << j;
                }
            }

            //there has been a status change of section on/off
            if (number != lastNumber)
            {
                int sectionOnOffZones = 0, patchingZones = 0;

                //everything off
                if (number == 0)
                {
                    for (int j = 0; j < triStrip.Count; j++)
                    {
                        if (triStrip[j].isDrawing)
                            triStrip[j].TurnMappingOff();
                    }
                }
                else if (!tool.isMultiColoredSections)
                {
                    //set the start and end positions from section points
                    for (int j = 0; j < tool.numOfSections; j++)
                    {
                        //skip till first mapping section
                        if (!section[j].isMappingOn) continue;

                        //do we need more patches created
                        if (triStrip.Count < sectionOnOffZones + 1)
                            triStrip.Add(new CPatches(this));

                        //set this strip start edge to edge of this section
                        triStrip[sectionOnOffZones].newStartSectionNum = j;

                        while ((j + 1) < tool.numOfSections && section[j + 1].isMappingOn)
                        {
                            j++;
                        }

                        //set the edge of this section to be end edge of strp
                        triStrip[sectionOnOffZones].newEndSectionNum = j;
                        sectionOnOffZones++;
                    }

                    //countExit current patch strips being made
                    for (int j = 0; j < triStrip.Count; j++)
                    {
                        if (triStrip[j].isDrawing) patchingZones++;
                    }

                    //tests for creating new strips or continuing
                    bool isOk = (patchingZones == sectionOnOffZones && sectionOnOffZones < 3);

                    if (isOk)
                    {
                        for (int j = 0; j < sectionOnOffZones; j++)
                        {
                            if (triStrip[j].newStartSectionNum > triStrip[j].currentEndSectionNum
                                || triStrip[j].newEndSectionNum < triStrip[j].currentStartSectionNum)
                                isOk = false;
                        }
                    }

                    if (isOk)
                    {
                        for (int j = 0; j < sectionOnOffZones; j++)
                        {
                            if (triStrip[j].newStartSectionNum != triStrip[j].currentStartSectionNum
                                || triStrip[j].newEndSectionNum != triStrip[j].currentEndSectionNum)
                            {
                                //if (tool.isSectionsNotZones)
                                {
                                    triStrip[j].AddMappingPoint(0);
                                }

                                triStrip[j].currentStartSectionNum = triStrip[j].newStartSectionNum;
                                triStrip[j].currentEndSectionNum = triStrip[j].newEndSectionNum;
                                triStrip[j].AddMappingPoint(0);
                            }
                        }
                    }
                    else
                    {
                        //too complicated, just make new strips
                        for (int j = 0; j < triStrip.Count; j++)
                        {
                            if (triStrip[j].isDrawing)
                                triStrip[j].TurnMappingOff();
                        }

                        for (int j = 0; j < sectionOnOffZones; j++)
                        {
                            triStrip[j].currentStartSectionNum = triStrip[j].newStartSectionNum;
                            triStrip[j].currentEndSectionNum = triStrip[j].newEndSectionNum;
                            triStrip[j].TurnMappingOn(0);
                        }
                    }
                }
                else if (tool.isMultiColoredSections) //could be else only but this is more clear
                {
                    //set the start and end positions from section points
                    for (int j = 0; j < tool.numOfSections; j++)
                    {
                        //do we need more patches created
                        if (triStrip.Count < sectionOnOffZones + 1)
                            triStrip.Add(new CPatches(this));

                        //set this strip start edge to edge of this section
                        triStrip[sectionOnOffZones].newStartSectionNum = j;

                        //set the edge of this section to be end edge of strp
                        triStrip[sectionOnOffZones].newEndSectionNum = j;
                        sectionOnOffZones++;

                        if (!section[j].isMappingOn)
                        {
                            if (triStrip[j].isDrawing)
                                triStrip[j].TurnMappingOff();
                        }
                        else
                        {
                            triStrip[j].currentStartSectionNum = triStrip[j].newStartSectionNum;
                            triStrip[j].currentEndSectionNum = triStrip[j].newEndSectionNum;
                            triStrip[j].TurnMappingOn(j);
                        }
                    }
                }


                lastNumber = number;
            }

            //send the byte out to section machines
            BuildMachineByte();

            ////Paint to context for troubleshooting
            //oglBack.MakeCurrent();
            //oglBack.SwapBuffers();

            //file writer that runs all the time
            if (fileSaveAlwaysCounter > 60)
            {
                fileSaveAlwaysCounter = 0;
                //if (sbMissedSentence.Length > 0) FileSaveMissedEvents();
            }

            //if a minute has elapsed save the field in case of crash and to be able to resume            
            if (fileSaveCounter > 30 && sentenceCounter < 20)
            {
                tmrWatchdog.Enabled = false;
                fileSaveCounter = 0;

                DistanceToFieldOriginCheck();

                //don't save if no gps
                if (isJobStarted)
                {
                    //auto save the field patches, contours accumulated so far
                    FileSaveSections();
                    FileSaveContour();

                    //NMEA elevation file
                    if (isLogElevation && sbGrid.Length > 0) FileSaveElevation();

                    //ExportFieldAs_KML();
                }

                //set saving flag off
                isSavingFile = false;

                //go see if data ready for draw and position updates
                tmrWatchdog.Enabled = true;

                //calc overlap
                oglZoom.Refresh();

            }


            //this is the end of the "frame". Now we wait for next NMEA sentence with a valid fix. 
        }

        private void DistanceToFieldOriginCheck()
        {
            if (Math.Abs(pivotAxlePos.easting) > 20000 || Math.Abs(pivotAxlePos.northing) > 20000)
            {
                YesMessageBox("Serious Field Origin Error" + "\r\n\r\n" +
                    "Field Origin is More Then 20 km from your current GPS Position" +
                    " Delete this field and create a new one as Accuracy will be poor" + "\r\n\r\n" +
                    "Or you may have a field open and drove far away");
            }
        }

        //mapping change occured
        private ulong number = 0, lastNumber = 0;

        private void oglZoom_Load(object sender, EventArgs e)
        {
            oglZoom.MakeCurrent();
            GL.Enable(EnableCap.CullFace);
            GL.CullFace(CullFaceMode.Back);
            GL.PixelStore(PixelStoreParameter.PackAlignment, 1);

            GL.BlendFunc(BlendingFactor.SrcAlpha, BlendingFactor.OneMinusSrcAlpha);
            GL.ClearColor(0, 0, 0, 1.0f);
        }

        private void oglZoom_Resize(object sender, EventArgs e)
        {
            oglZoom.MakeCurrent();
            GL.MatrixMode(MatrixMode.Projection);
            GL.LoadIdentity();

            GL.Viewport(0, 0, oglZoom.Width, oglZoom.Height);
            //58 degrees view
            Matrix4 mat = Matrix4.CreatePerspectiveFieldOfView(1.0f, 1.0f, 100.0f, 5000.0f);
            GL.LoadMatrix(ref mat);

            GL.MatrixMode(MatrixMode.Modelview);
        }

        private void oglZoom_Paint(object sender, PaintEventArgs e)
        {
            if (isJobStarted)
            {
                oglZoom.MakeCurrent();

                GL.Clear(ClearBufferMask.DepthBufferBit | ClearBufferMask.ColorBufferBit);
                GL.LoadIdentity();                  // Reset The View

                CalculateMinMax();
                //back the camera up
                GL.Translate(0, 0, -maxFieldDistance);
                GL.Enable(EnableCap.Blend);

                //translate to that spot in the world 
                GL.Translate(-fieldCenterX, -fieldCenterY, 0);

                GL.Color4(0.5, 0.5, 0.5, 0.5);
                //draw patches
                int count2;

                for (int j = 0; j < triStrip.Count; j++)
                {
                    //every time the section turns off and on is a new patch
                    int patchCount = triStrip[j].patchList.Count;

                    if (patchCount > 0)
                    {
                        //for every new chunk of patch
                        foreach (var triList in triStrip[j].patchList)
                        {
                            //draw the triangle in each triangle strip
                            GL.Begin(PrimitiveType.TriangleStrip);
                            count2 = triList.Count;
                            int mipmap = 2;

                            //if large enough patch and camera zoomed out, fake mipmap the patches, skip triangles
                            if (count2 >= (mipmap))
                            {
                                int step = mipmap;
                                for (int i = 1; i < count2; i += step)
                                {
                                    GL.Vertex3(triList[i].easting, triList[i].northing, 0); i++;
                                    GL.Vertex3(triList[i].easting, triList[i].northing, 0); i++;

                                    //too small to mipmap it
                                    if (count2 - i <= (mipmap))
                                        break;
                                }
                            }

                            else
                            {
                                for (int i = 1; i < count2; i++) GL.Vertex3(triList[i].easting, triList[i].northing, 0);
                            }
                            GL.End();

                        }
                    }
                } //end of section patches

                GL.Flush();

                //oglZoom.SwapBuffers();


                int grnHeight = oglZoom.Height;
                int grnWidth = oglZoom.Width;
                byte[] overPix = new byte[grnHeight * grnWidth + 1];

                GL.ReadPixels(0, 0, grnWidth, grnWidth, OpenTK.Graphics.OpenGL.PixelFormat.Green, PixelType.UnsignedByte, overPix);

                int once = 0;
                int twice = 0;
                int more = 0;
                int level = 0;
                double total = 0;
                double total2 = 0;

                //50, 96, 112                
                for (int i = 0; i < grnHeight * grnWidth; i++)
                {

                    if (overPix[i] > 105)
                    {
                        more++;
                        level = overPix[i];
                    }
                    else if (overPix[i] > 85)
                    {
                        twice++;
                        level = overPix[i];
                    }
                    else if (overPix[i] > 50)
                    {
                        once++;
                    }
                }
                total = once + twice + more;
                total2 = total + twice + more + more;

                if (total2 > 0)
                {
                    fd.actualAreaCovered = (total / total2 * fd.workedAreaTotal);
                    fd.overlapPercent = Math.Round(((1 - total / total2) * 100), 2);
                }
                else
                {
                    fd.actualAreaCovered = fd.overlapPercent = 0;
                }

                //GL.Flush();
                ////oglZoom.MakeCurrent();
                ////oglZoom.SwapBuffers();

                //if (oglZoom.Width != 400)
                //{
                //    oglZoom.MakeCurrent();

                //    GL.Disable(EnableCap.Blend);

                //    GL.Clear(ClearBufferMask.DepthBufferBit | ClearBufferMask.ColorBufferBit);
                //    GL.LoadIdentity();                  // Reset The View

                //    //back the camera up
                //    GL.Translate(0, 0, -maxFieldDistance*0.92);

                //    //translate to that spot in the world 
                //    GL.Translate(-fieldCenterX, -fieldCenterY, 0);

                //    //draw the ABLine
                //    if ((ABLine.isABLineSet | ABLine.isMakingABLine) && ABLine.isBtnABLineOn)
                //    {
                //        //Draw reference AB line
                //        GL.LineWidth(1);
                //        GL.Enable(EnableCap.LineStipple);
                //        GL.LineStipple(1, 0x00F0);

                //        GL.Begin(PrimitiveType.Lines);
                //        GL.Color3(0.9f, 0.2f, 0.2f);
                //        GL.Vertex3(ABLine.refLineEndA.easting, ABLine.refLineEndA.northing, 0);
                //        GL.Vertex3(ABLine.refLineEndB.easting, ABLine.refLineEndB.northing, 0);
                //        GL.End();
                //        GL.Disable(EnableCap.LineStipple);

                //        //raw current AB Line
                //        GL.Begin(PrimitiveType.Lines);
                //        GL.Color3(0.9f, 0.20f, 0.90f);
                //        GL.Vertex3(ABLine.currentLinePtA.easting, ABLine.currentLinePtA.northing, 0.0);
                //        GL.Vertex3(ABLine.currentLinePtB.easting, ABLine.currentLinePtB.northing, 0.0);
                //        GL.End();
                //    }

                //    //draw curve if there is one
                //    if (curve.isCurveSet && curve.isBtnTrackOn)
                //    {
                //        int ptC = curve.curList.Count;
                //        if (ptC > 0)
                //        {
                //            GL.LineWidth(2);
                //            GL.Color3(0.925f, 0.2f, 0.90f);
                //            GL.Begin(PrimitiveType.LineStrip);
                //            for (int h = 0; h < ptC; h++) GL.Vertex3(curve.curList[h].easting, curve.curList[h].northing, 0);
                //            GL.End();
                //        }
                //    }

                //    //draw all the fences
                //    bnd.DrawFenceLines();

                //    GL.PointSize(8.0f);
                //    GL.Begin(PrimitiveType.Points);
                //    GL.Color3(0.95f, 0.90f, 0.0f);
                //    GL.Vertex3(pivotAxlePos.easting, pivotAxlePos.northing, 0.0);
                //    GL.End();

                //    GL.PointSize(1.0f);

                //    if (isDay) GL.Color3(sectionColorDay.R, sectionColorDay.G, sectionColorDay.B);
                //    else GL.Color3(sectionColorDay.R, sectionColorDay.G, sectionColorDay.B);

                //    //GL.Color3((byte)0, (byte)200, (byte)0);
                //    int cnt, step, patchCount;
                //    int mipmap = 8;

                //    //draw patches j= # of sections
                //    for (int j = 0; j < triStrip.Count; j++)
                //    {
                //        //every time the section turns off and on is a new patch
                //        patchCount = triStrip[j].patchList.Count;

                //        if (patchCount > 0)
                //        {
                //            //for every new chunk of patch
                //            foreach (var triList in triStrip[j].patchList)
                //            {
                //                //draw the triangle in each triangle strip
                //                GL.Begin(PrimitiveType.TriangleStrip);
                //                cnt = triList.Count;

                //                //if large enough patch and camera zoomed out, fake mipmap the patches, skip triangles
                //                if (cnt >= (mipmap))
                //                {
                //                    step = mipmap;
                //                    for (int i = 1; i < cnt; i += step)
                //                    {
                //                        GL.Vertex3(triList[i].easting, triList[i].northing, 0); i++;
                //                        GL.Vertex3(triList[i].easting, triList[i].northing, 0); i++;

                //                        //too small to mipmap it
                //                        if (cnt - i <= (mipmap + 2))
                //                            step = 0;
                //                    }
                //                }

                //                else
                //                {
                //                    for (int i = 1; i < cnt; i++)
                //                        GL.Vertex3(triList[i].easting, triList[i].northing, 0);
                //                }
                //                GL.End();

                //            }
                //        }
                //    } //end of section patches

                //    GL.Flush();

                //    //byte[] overPix = new byte[oglZoom.Height * oglZoom.Width + 1];

                //    //GL.ReadPixels(0, 0, oglZoom.Width, oglZoom.Width, OpenTK.Graphics.OpenGL.PixelFormat.Green, PixelType.UnsignedByte, overPix);

                //    //int more = 0;

                //    //for (int i = 0; i < oglZoom.Width * oglZoom.Width; i++)
                //    //{

                //    //    if (overPix[i] == 200)
                //    //    {
                //    //        more++;
                //    //    }
                //    //}

                //    //double scale = ((maxFieldDistance * maxFieldDistance) / (oglZoom.Height * oglZoom.Width) * (double)more)/10000;

                //    oglZoom.MakeCurrent();
                //    oglZoom.SwapBuffers();
                //}
            }
        }

        private void DrawManUTurnBtn()
        {
            GL.Enable(EnableCap.Texture2D);

            int bottomSide = 90;

            if (!isStanleyUsed && isUTurnOn)
            {
                GL.BindTexture(TextureTarget.Texture2D, texture[(int)FormGPS.textures.TurnManual]);        // Select Our Texture
                GL.Color3(0.90f, 0.90f, 0.293f);

                int two3 = oglMain.Width / 4;
                GL.Begin(PrimitiveType.Quads);              // Build Quad From A Triangle Strip
                {
                    GL.TexCoord2(0, 0); GL.Vertex2(-82 - two3, bottomSide); // 
                    GL.TexCoord2(1, 0); GL.Vertex2(82 - two3, bottomSide); // 
                    GL.TexCoord2(1, 1); GL.Vertex2(82 - two3, bottomSide + 60); // 
                    GL.TexCoord2(0, 1); GL.Vertex2(-82 - two3, bottomSide + 60); //
                }
                GL.End();
            }

            //lateral line move

            bottomSide += 80;
            if (isLateralOn)
            {
                GL.BindTexture(TextureTarget.Texture2D, texture[(int)FormGPS.textures.Lateral]);        // Select Our Texture
                GL.Color3(0.590f, 0.90f, 0.93f);
                int two3 = oglMain.Width / 4;
                GL.Begin(PrimitiveType.Quads);              // Build Quad From A Triangle Strip
                {
                    GL.TexCoord2(0, 0); GL.Vertex2(-100 - two3, bottomSide); // 
                    GL.TexCoord2(1, 0); GL.Vertex2(100 - two3, bottomSide); // 
                    GL.TexCoord2(1, 1); GL.Vertex2(100 - two3, bottomSide + 60); // 
                    GL.TexCoord2(0, 1); GL.Vertex2(-100 - two3, bottomSide + 60); //
                }
                GL.End();
            }

            GL.Disable(EnableCap.Texture2D);
        }

        private void DrawUTurnBtn()
        {
            GL.Enable(EnableCap.Texture2D);

            if (!yt.isYouTurnTriggered)
            {
                GL.BindTexture(TextureTarget.Texture2D, texture[(int)FormGPS.textures.Turn]);        // Select Our Texture
                if (distancePivotToTurnLine > 0 && !yt.isOutOfBounds && yt.youTurnPhase == 10) GL.Color3(0.3f, 0.95f, 0.3f);
                else GL.Color3(0.97f, 0.635f, 0.4f);
                //mc.autoSteerData[mc.sdX] = 0;
                p_239.pgn[p_239.uturn] = 0;
            }
            else
            {
                GL.BindTexture(TextureTarget.Texture2D, texture[(int)FormGPS.textures.TurnCancel]);        // Select Our Texture
                GL.Color3(0.90f, 0.90f, 0.293f);
                //mc.autoSteerData[mc.sdX] = 0;
                p_239.pgn[p_239.uturn] = 1;
            }

            int bottom = 90;
            int two3 = oglMain.Width / 5;
            GL.Begin(PrimitiveType.Quads);              // Build Quad From A Triangle Strip
            if (!yt.isTurnLeft)
            {
                GL.TexCoord2(0, 0); GL.Vertex2(-62 + two3, bottom); // 
                GL.TexCoord2(1, 0); GL.Vertex2(62 + two3, bottom); // 
                GL.TexCoord2(1, 1); GL.Vertex2(62 + two3, bottom + 60); // 
                GL.TexCoord2(0, 1); GL.Vertex2(-62 + two3, bottom + 60); //
            }
            else
            {
                GL.TexCoord2(1, 0); GL.Vertex2(-62 + two3, bottom); // 
                GL.TexCoord2(0, 0); GL.Vertex2(62 + two3, bottom); // 
                GL.TexCoord2(0, 1); GL.Vertex2(62 + two3, bottom + 60); // 
                GL.TexCoord2(1, 1); GL.Vertex2(-62 + two3, bottom + 60); //
            }
            //
            GL.End();

            //draw K turn/ normal turn button
            two3 += 140;

            GL.Color3(1.0f, 1.0f, 1.0f);
            if (yt.uTurnStyle == 0)
            {
                GL.BindTexture(TextureTarget.Texture2D, texture[(int)FormGPS.textures.YouTurnU]);        // Select Our Texture
            }
            else
            {
                GL.BindTexture(TextureTarget.Texture2D, texture[(int)FormGPS.textures.YouTurnH]);        // Select Our Texture
            }

            GL.Begin(PrimitiveType.Quads);              // Build Quad From A Triangle Strip
            {
                GL.TexCoord2(0, 0); GL.Vertex2(-32 + two3, 100); // 
                GL.TexCoord2(1, 0); GL.Vertex2(32 + two3, 100); // 
                GL.TexCoord2(1, 1); GL.Vertex2(32 + two3, 160); // 
                GL.TexCoord2(0, 1); GL.Vertex2(-32 + two3, 160); //
            }
            GL.End();

            GL.Disable(EnableCap.Texture2D);
            // Done Building Triangle Strip

            two3 -= 140;
            GL.Color3(0.927f, 0.9635f, 0.74f);

            if (isMetric)
            {
                if (!yt.isYouTurnTriggered)
                {
                    font.DrawText(-40 + two3, 120, DistPivotM);
                }
                else
                {
                    font.DrawText(-40 + two3, 120, yt.onA.ToString());
                }
            }
            else
            {
                if (!yt.isYouTurnTriggered)
                {
                    font.DrawText(-40 + two3, 120, DistPivotFt);
                }
                else
                {
                    font.DrawText(-40 + two3, 120, yt.onA.ToString());
                }
            }
        }

        private void DrawSteerCircle()
        {
            int sizer = oglMain.Width / 15;
            int center = oglMain.Width / 2 - sizer;
            int bottomSide = oglMain.Height - sizer / 2;

            //draw the clock
            GL.Color4(0.9752f, 0.80f, 0.3f, 0.98);
            font.DrawText(center - 210, oglMain.Height - 26, DateTime.Now.ToString("T"), 0.8);

            GL.PushMatrix();
            GL.Enable(EnableCap.Texture2D);

            GL.BindTexture(TextureTarget.Texture2D, texture[(int)FormGPS.textures.SteerPointer]);        // Select Our Texture

            if (mc.steerSwitchHigh)
            {
                GL.Color4(0.9752f, 0.0f, 0.03f, 0.98);
                trk.isAutoSnapped = false;
            }
            else if (isBtnAutoSteerOn)
            {
                GL.Color4(0.052f, 0.970f, 0.03f, 0.97);
                if (trk.isAutoSnapToPivot && !trk.isAutoSnapped)
                {
                    trk.SnapToPivot();
                    trk.isAutoSnapped = true;
                }
            }
            else
            {
                GL.Color4(0.952f, 0.750f, 0.03f, 0.97);
                trk.isAutoSnapped = false;
            }

            //we have lost connection to steer module
            if (steerModuleConnectedCounter++ > 30)
            {
                GL.Color4(0.952f, 0.093570f, 0.93f, 0.97);
            }

            GL.Translate(center, bottomSide, 0);
            GL.Rotate(ahrs.imuRoll, 0, 0, 1);

            GL.Begin(PrimitiveType.Quads);              // Build Quad From A Triangle Strip
            {
                GL.TexCoord2(0, 0); GL.Vertex2(-sizer, -sizer); // 
                GL.TexCoord2(1, 0); GL.Vertex2(sizer, -sizer); // 
                GL.TexCoord2(1, 1); GL.Vertex2(sizer, sizer); // 
                GL.TexCoord2(0, 1); GL.Vertex2(-sizer, sizer); //
            }
            GL.End();

            if ((ahrs.imuRoll != 88888))
            {
                string head = Math.Round(ahrs.imuRoll, 1).ToString();
                font.DrawText((int)(((head.Length) * -9)), -45, head, 1.2);
            }

            GL.PopMatrix();
            GL.Enable(EnableCap.Texture2D);

            // stationary part
            GL.BindTexture(TextureTarget.Texture2D, texture[(int)FormGPS.textures.SteerDot]);        // Select Our Pinion
            GL.PushMatrix();

            GL.Translate(center, bottomSide, 0);

            GL.Begin(PrimitiveType.Quads);              // Build Quad From A Triangle Strip
            {
                GL.TexCoord2(0, 0); GL.Vertex2(-sizer, -sizer); // 
                GL.TexCoord2(1, 0); GL.Vertex2(sizer, -sizer); // 
                GL.TexCoord2(1, 1); GL.Vertex2(sizer, sizer); // 
                GL.TexCoord2(0, 1); GL.Vertex2(-sizer, sizer); //
            }
            GL.End();

            GL.Disable(EnableCap.Texture2D);

            GL.PopMatrix();
        }

        private void DrawTramMarkers()
        {
            //int sizer = 60;
            int center = -50;
            int bottomSide = oglMain.Height / 5;

            GL.Enable(EnableCap.Texture2D);

            GL.BindTexture(TextureTarget.Texture2D, texture[(int)textures.TramDot]);        // Select Our Texture

            if (((tram.controlByte) & 2) == 2) GL.Color4(0.29f, 0.990f, 0.290f, 0.983f);
            else GL.Color4(0.9f, 0.0f, 0.0f, 0.53f);

            if (tram.isLeftManualOn)
            {
                if (isFlashOnOff) GL.Color4(0.0f, 0.0f, 0.0f, 0.993f);
                else GL.Color4(0.99f, 0.990f, 0.0f, 0.993f);
            }

            GL.Begin(PrimitiveType.Quads);              // Build Quad From A Triangle Strip
            {
                GL.TexCoord2(0, 0); GL.Vertex2(center - 24, bottomSide - 24); // 
                GL.TexCoord2(1, 0); GL.Vertex2(center + 24, bottomSide - 24); // 
                GL.TexCoord2(1, 1); GL.Vertex2(center + 24, bottomSide + 24); // 
                GL.TexCoord2(0, 1); GL.Vertex2(center - 24, bottomSide + 24); //
            }
            GL.End();

            if (((tram.controlByte) & 1) == 1) GL.Color4(0.29f, 0.990f, 0.290f, 0.983f);
            else GL.Color4(0.9f, 0.0f, 0.0f, 0.53f);

            if (tram.isRightManualOn)
            {
                if (isFlashOnOff) GL.Color4(0.0f, 0.0f, 0.0f, 0.993f);
                else GL.Color4(0.99f, 0.990f, 0.0f, 0.993f);
            }

            center += 100;

            GL.Begin(PrimitiveType.Quads);              // Build Quad From A Triangle Strip
            {
                GL.TexCoord2(0, 0); GL.Vertex2(center - 24, bottomSide - 24); // 
                GL.TexCoord2(1, 0); GL.Vertex2(center + 24, bottomSide - 24); // 
                GL.TexCoord2(1, 1); GL.Vertex2(center + 24, bottomSide + 24); // 
                GL.TexCoord2(0, 1); GL.Vertex2(center - 24, bottomSide + 24); //
            }
            GL.End();

            GL.Disable(EnableCap.Texture2D);

            //if (mf.tram.displayMode != 0)
            //{
            //    if (mf.camera.camSetDistance > -300)
            //    {
            //        if (mf.camera.camSetDistance > -100)
            //            GL.PointSize(16);
            //        else GL.PointSize(12);

            //        if (mf.tram.isOuter)
            //        {
            //            //section markers
            //            GL.Begin(PrimitiveType.Points);

            //            //right side
            //            if (((mf.tram.controlByte) & 1) == 1) GL.Color3(0.0f, 0.900f, 0.39630f);
            //            else GL.Color3(0, 0, 0);
            //            GL.Vertex3(farRightPosition - mf.tram.halfWheelTrack, trailingTool, 0);

            //            //left side
            //            if ((mf.tram.controlByte & 2) == 2) GL.Color3(0.0f, 0.900f, 0.3930f);
            //            else GL.Color3(0, 0, 0);
            //            GL.Vertex3(farLeftPosition + mf.tram.halfWheelTrack, trailingTool, 0);
            //            GL.End();
            //        }
            //        else
            //        {
            //            GL.Begin(PrimitiveType.Points);

            //            //right side
            //            if (((mf.tram.controlByte) & 1) == 1) GL.Color3(0.0f, 0.900f, 0.39630f);
            //            else GL.Color3(0, 0, 0);
            //            GL.Vertex3(mf.tram.halfWheelTrack, trailingTool, 0);

            //            //left side
            //            if ((mf.tram.controlByte & 2) == 2) GL.Color3(0.0f, 0.900f, 0.3930f);
            //            else GL.Color3(0, 0, 0);
            //            GL.Vertex3(-mf.tram.halfWheelTrack, trailingTool, 0);
            //            GL.End();
            //        }
            //    }
            //}
        }

        private void MakeFlagMark()
        {

            leftMouseDownOnOpenGL = false;

            try
            {
                byte[] data1 = new byte[768];

                //scan the center of click and a set of square points around
                GL.ReadPixels(mouseX - 8, mouseY - 8, 16, 16, PixelFormat.Rgb, PixelType.UnsignedByte, data1);

                //made it here so no flag found
                flagNumberPicked = 0;

                for (int ctr = 0; ctr < 768; ctr += 3)
                {
                    if (data1[ctr] == 255 | data1[ctr + 1] == 255)
                    {
                        flagNumberPicked = data1[ctr + 2];
                        break;
                    }
                }

                if (flagNumberPicked > 0)
                {
                    Form fc = Application.OpenForms["FormFlags"];

                    if (fc != null)
                    {
                        fc.Focus();
                        return;
                    }

                    if (flagPts.Count > 0)
                    {
                        Form form = new FormFlags(this);
                        form.Show(this);
                    }
                }
            }
            catch
            {
                flagNumberPicked = 0;
            }
        }

        private void DrawFlags()
        {
            try
            {
                int flagCnt = flagPts.Count;
                for (int f = 0; f < flagCnt; f++)
                {
                    GL.PointSize(8.0f);
                    GL.Begin(PrimitiveType.Points);
                    string flagColor = "&";
                    if (flagPts[f].color == 0)
                    {
                        GL.Color3((byte)255, (byte)0, (byte)flagPts[f].ID);
                    }
                    if (flagPts[f].color == 1)
                    {
                        GL.Color3((byte)0, (byte)255, (byte)flagPts[f].ID);
                        flagColor = "|";
                    }
                    if (flagPts[f].color == 2)
                    {
                        GL.Color3((byte)255, (byte)255, (byte)flagPts[f].ID);
                        flagColor = "~";
                    }

                    GL.Vertex3(flagPts[f].easting, flagPts[f].northing, 0);
                    GL.End();

                    font.DrawText3D(flagPts[f].easting, flagPts[f].northing, flagColor + flagPts[f].notes);
                    //else
                    //    font.DrawText3D(flagPts[f].easting, flagPts[f].northing, "&");
                }

                if (flagNumberPicked != 0)
                {
                    ////draw the box around flag
                    double offSet = (camera.zoomValue * camera.zoomValue * 0.01);
                    GL.LineWidth(4);
                    GL.Color3(0.980f, 0.0f, 0.980f);
                    GL.Begin(PrimitiveType.LineStrip);
                    GL.Vertex3(flagPts[flagNumberPicked - 1].easting, flagPts[flagNumberPicked - 1].northing + offSet, 0);
                    GL.Vertex3(flagPts[flagNumberPicked - 1].easting - offSet, flagPts[flagNumberPicked - 1].northing, 0);
                    GL.Vertex3(flagPts[flagNumberPicked - 1].easting, flagPts[flagNumberPicked - 1].northing - offSet, 0);
                    GL.Vertex3(flagPts[flagNumberPicked - 1].easting + offSet, flagPts[flagNumberPicked - 1].northing, 0);
                    GL.Vertex3(flagPts[flagNumberPicked - 1].easting, flagPts[flagNumberPicked - 1].northing + offSet, 0);
                    GL.End();

                    //draw the flag with a black dot inside
                    //GL.PointSize(4.0f);
                    //GL.Color3(0, 0, 0);
                    //GL.Begin(PrimitiveType.Points);
                    //GL.Vertex3(flagPts[flagNumberPicked - 1].easting, flagPts[flagNumberPicked - 1].northing, 0);
                    //GL.End();
                }
            }
            catch { }
        }

        public double avgPivDistance, lightbarDistance, longAvgPivDistance;

        private void DrawLightBar(double Width, double Height, double offlineDistance)
        {
            double down = 25;
            GL.LineWidth(1);
            //GL.Translate(0, 0, 0.01);
            //offlineDistance *= -1;
            //  Dot distance is representation of how far from AB Line
            int dotDistance = (int)(offlineDistance);
            int limit = (int)lightbarCmPerPixel * 8;
            if (dotDistance < -limit) dotDistance = -limit;
            if (dotDistance > limit) dotDistance = limit;

            //if (dotDistance < -10) dotDistance -= 30;
            //if (dotDistance > 10) dotDistance += 30;

            // dot background
            GL.PointSize(8.0f);
            GL.Color3(0.00f, 0.0f, 0.0f);
            GL.Begin(PrimitiveType.Points);
            for (int i = -8; i < -1; i++) GL.Vertex2((i * 32), down);
            for (int i = 2; i < 9; i++) GL.Vertex2((i * 32), down);
            GL.End();

            GL.PointSize(4.0f);
            GL.Translate(0, 0, 0.01);

            //red left side
            GL.Color3(0.750f, 0.0f, 0.0f);
            GL.Begin(PrimitiveType.Points);
            for (int i = -8; i < -1; i++) GL.Vertex2((i * 32), down);

            //green right side
            GL.Color3(0.0f, 0.750f, 0.0f);
            for (int i = 2; i < 9; i++) GL.Vertex2((i * 32), down);
            GL.End();

            //Are you on the right side of line? So its green.
            if ((offlineDistance) < 0.0)
            {
                int dots = (dotDistance * -1 / lightbarCmPerPixel) + 1;

                GL.PointSize(24.0f);
                GL.Color3(0.0f, 0.0f, 0.0f);
                GL.Begin(PrimitiveType.Points);
                for (int i = 2; i < dots + 1; i++) GL.Vertex2((i * 32), down);
                GL.End();

                GL.PointSize(16.0f);
                GL.Color3(0.0f, 0.980f, 0.0f);
                GL.Begin(PrimitiveType.Points);
                for (int i = 1; i < dots; i++) GL.Vertex2((i * 32 + 32), down);
                GL.End();
                //return;
            }

            else //red side
            {
                int dots = (int)(dotDistance / lightbarCmPerPixel) + 1;

                GL.PointSize(24.0f);
                GL.Color3(0.0f, 0.0f, 0.0f);
                GL.Begin(PrimitiveType.Points);
                for (int i = 2; i < dots + 1; i++) GL.Vertex2((i * -32), down);
                GL.End();

                GL.PointSize(16.0f);
                GL.Color3(0.980f, 0.30f, 0.0f);
                GL.Begin(PrimitiveType.Points);
                for (int i = 1; i < dots; i++) GL.Vertex2((i * -32 - 32), down);
                GL.End();
                //return;
            }
        }

        private void DrawLightBarText()
        {
            GL.Disable(EnableCap.DepthTest);

            if (ct.isContourBtnOn || trk.idx > -1 || recPath.isDrivingRecordedPath)
            {

                // in millimeters
                avgPivDistance = avgPivDistance * 0.5 + lightbarDistance * 0.5;

                if (avgPivDistance > 150) longAvgPivDistance = 150;
                longAvgPivDistance = longAvgPivDistance * 0.97 + Math.Abs(avgPivDistance) * 0.03;

                double avgPivotDistance = avgPivDistance * (isMetric ? 0.1 : 0.03937);

                if (isLightbarOn) DrawLightBar(oglMain.Width, oglMain.Height, avgPivotDistance);

                if (avgPivotDistance > 999) avgPivotDistance = 999;
                if (avgPivotDistance < -999) avgPivotDistance = -999;


                string hede = ".0.";

                if (avgPivotDistance > 0.99)
                {
                    //GL.Color3(0.9752f, 0.50f, 0.3f);
                    hede = (Math.Abs(avgPivotDistance)).ToString("N0");
                }
                else if (avgPivotDistance < -0.99)
                {
                    //GL.Color3(0.50f, 0.952f, 0.3f);
                    hede = (Math.Abs(avgPivotDistance)).ToString("N0");
                }

                int center = -(int)(((double)(hede.Length) * 0.5) * 22);

                GL.Enable(EnableCap.Texture2D);
                GL.BindTexture(TextureTarget.Texture2D, texture[(int)FormGPS.textures.CrossTrackBkgrnd]);        // Select Our Texture

                // Select Our Texture
                GL.Enable(EnableCap.Texture2D);
                GL.BindTexture(TextureTarget.Texture2D, texture[(int)FormGPS.textures.CrossTrackBkgrnd]);

                double green = Math.Abs(avgPivDistance);
                double red = green;
                if (green > 400) green = 400;
                green *= .001;
                green = (0.4 - green) + 0.58;

                if (red > 400) red = 400;
                red = 0.002 * red;

                GL.Color4(red, green, 0.3, 1.0);

                GL.Begin(PrimitiveType.Quads);              // Build Quad From A Triangle Strip

                //int wide = (int)((double)oglMain.Width / 12);
                //if (wide < 75) wide = 75;
                int wide = 50;

                GL.TexCoord2(0, 1); GL.Vertex2(-wide, 50); // 
                GL.TexCoord2(1, 1); GL.Vertex2(wide, 50); // 
                GL.TexCoord2(1, 0); GL.Vertex2(wide, 2); // 
                GL.TexCoord2(0, 0); GL.Vertex2(-wide, 2); //

                GL.End();
                GL.Disable(EnableCap.Texture2D);

                GL.Color4(0.0, 0.0, 0.0, 1.0);
                font.DrawText(center, 2, hede, 1.5);

                if (longAvgPivDistance < 150)
                {
                    hede = (Math.Abs(longAvgPivDistance * (isMetric ? 0.1 : 0.03937))).ToString("N1");

                    GL.Color3(0.950f, 0.952f, 0.3f);
                    center = -(int)(((double)(hede.Length) * 0.5) * 16);
                    font.DrawText(center, 45, hede, 1);
                }

                if (vehicle.isInDeadZone)
                {

                }
            }
        }

        private void DrawSteerBarText()
        {

            if (ct.isContourBtnOn || trk.idx > -1 || recPath.isDrivingRecordedPath)
            {
                GL.Disable(EnableCap.DepthTest);
                int spacing = oglMain.Width / 50;
                if (spacing < 28) spacing = 28;
                int offset = (int)((double)oglMain.Height / 40);
                int line = 12;
                int line2 = 8;

                //int down = (int)((double)oglMain.Height/38);
                int down = 58 + (int)((double)(oglMain.Height - 600) / 17);

                double textSize = (100 + (double)(oglMain.Height - 600)) * 0.0012;
                int pointy = 24;

                double alphaBar = 1.0;
                if (isBtnAutoSteerOn) alphaBar = 0.5;

                avgPivDistance = avgPivDistance * 0.8 + lightbarDistance * 0.2;

                // in millimeters
                double avgPivotDistance = avgPivDistance * (isMetric ? 0.1 : 0.03937);
                double err = (mc.actualSteerAngleDegrees - (double)(guidanceLineSteerAngle) * 0.01);

                if (isBtnAutoSteerOn)
                {
                    if (Math.Abs(err) < 0.5) err = 0;
                    offset = (int)((double)oglMain.Height / 60);
                    line /= 2;
                    line2 /= 2;
                }
                else
                {
                    if (Math.Abs(err) < 0.2) err = 0;
                }

                double errLine = err;
                if (errLine > 12) errLine = 12;
                if (errLine < -12) errLine = -12;
                errLine *= spacing;

                if (errLine > 0) errLine += 35;
                else errLine -= 35;

                if (err != 0)
                {
                    GL.Color4(0, 0, 0, alphaBar);
                    GL.LineWidth(line);
                    GL.Begin(PrimitiveType.Lines);
                    GL.Vertex2(0, down);
                    GL.Vertex2(errLine, down);
                    GL.End();
                    GL.Color4(0.950f, 0.986530f, 0.40f, alphaBar);
                    GL.LineWidth(line2);
                    GL.Begin(PrimitiveType.Lines);
                    GL.Vertex2(0, down);
                    GL.Vertex2(errLine, down);
                    GL.End();


                    if ((err) > 0.0)
                    {
                        spacing *= -1;
                        offset *= -1;
                        pointy *= -1;
                    }

                    GL.Color4(0, 0.99, 0, alphaBar);
                    GL.Begin(PrimitiveType.TriangleStrip);
                    GL.Vertex2((errLine), down - offset);
                    GL.Vertex2((errLine + offset + pointy), down);
                    GL.Vertex2((errLine), down + offset);
                    GL.End();

                    GL.Color4(0.79, 0.79, 0, alphaBar);

                    GL.Begin(PrimitiveType.TriangleStrip);
                    GL.Vertex2((0), down - offset);
                    GL.Vertex2((0 + offset + pointy), down);
                    GL.Vertex2((0), down + offset);
                    GL.End();

                    GL.LineWidth(3);
                    GL.Color4(0, 0, 0, alphaBar);

                    GL.Begin(PrimitiveType.LineLoop);
                    GL.Vertex2((errLine), down - offset);
                    GL.Vertex2((errLine + offset + pointy), down);
                    GL.Vertex2((errLine), down + offset);
                    GL.End();

                    GL.Begin(PrimitiveType.LineLoop);
                    GL.Vertex2((0), down - offset);
                    GL.Vertex2((0 + offset + pointy), down);
                    GL.Vertex2((0), down + offset);
                    GL.End();
                }

                int center = 0;
                string hede = "> 0 <";

                if (avgPivotDistance > 999) avgPivotDistance = 999;
                if (avgPivotDistance < -999) avgPivotDistance = -999;

                if (Math.Abs(avgPivotDistance) > 0.9999)
                {
                    if (avgPivotDistance < 0.0)
                    {
                        hede = (Math.Abs(avgPivotDistance)).ToString("N0") + " >";
                        center = -(int)(((double)(hede.Length) * 0.5) * (18 * (1.0 + textSize)) - 0);
                    }
                    else
                    {
                        hede = "< " + (Math.Abs(avgPivotDistance)).ToString("N0");
                        center = -(int)(((double)(hede.Length) * 0.5) * (18 * (1.0 + textSize)));
                    }
                }
                else
                {
                    center = (int)(-40 * (1 + textSize));
                }


                int wide = (int)((double)oglMain.Width / 18);
                if (wide < 64) wide = 64;


                // Select Our Texture
                GL.Enable(EnableCap.Texture2D);
                GL.BindTexture(TextureTarget.Texture2D, texture[(int)FormGPS.textures.CrossTrackBkgrnd]);

                double green = Math.Abs(avgPivDistance);
                double red = green;
                if (green > 400) green = 400;
                green *= .001;
                green = (0.4 - green) + 0.58;

                if (red > 400) red = 400;
                red = 0.002 * red;

                GL.Color4(red, green, 0.3, 1.0);

                GL.Begin(PrimitiveType.Quads);              // Build Quad From A Triangle Strip
                GL.TexCoord2(0, 1); GL.Vertex2(-wide, 3); // 
                GL.TexCoord2(1, 1); GL.Vertex2(wide, 3); // 
                GL.TexCoord2(1, 0); GL.Vertex2(wide, 35 * (1 + textSize)); // 
                GL.TexCoord2(0, 0); GL.Vertex2(-wide, 35 * (1 + textSize)); //
                GL.End();

                GL.Disable(EnableCap.Texture2D);

                GL.Color4(0.12f, 0.12770f, 0.120f, 1);

                font.DrawText(center, 2, hede, 1.0 + textSize);

                if (vehicle.isInDeadZone)
                {
                    GL.Color4(0.512f, 0.9712770f, 0.5120f, 1);
                    GL.LineWidth(4);
                    GL.Begin(PrimitiveType.Lines);
                    GL.Vertex2(-wide, 36 * (1 + textSize));
                    GL.Vertex2(wide, 36 * (1 + textSize));
                    GL.End();
                }
            }
        }

        private void DrawTrackInfo()
        {
            string offs = "";

            if (trk.gArr[trk.idx].nudgeDistance != 0)
                offs = ((int)(trk.gArr[trk.idx].nudgeDistance * m2InchOrCm)).ToString() + unitsInCmNS;

            string dire;

            if (trk.gArr[trk.idx].mode == TrackMode.AB)
            {
                if (ABLine.isHeadingSameWay) dire = "{";
                else dire = "}";

                if (ABLine.howManyPathsAway > -1)
                    dire = dire + (ABLine.howManyPathsAway + 1).ToString() + "R " + offs;
                else
                    dire = dire + (-ABLine.howManyPathsAway).ToString() + "L " + offs;
            }
            else
            {
                if (curve.isHeadingSameWay) dire = "{";
                else dire = "}";

                GL.Color4(1.269, 1.25, 1.2510, 0.87);
                if (curve.howManyPathsAway > -1)
                    dire = dire + (curve.howManyPathsAway + 1).ToString() + "R " + offs;
                else
                    dire = dire + (-curve.howManyPathsAway).ToString() + "L " + offs;
            }

            int start = -(int)(((double)(dire.Length) * 0.45) * (20 * (1.0)));
            int down = 68 + (int)((double)(oglMain.Height - 600) / 12);
            double textSize = (100 + (double)(oglMain.Height - 600)) * 0.0012 + 1;

            GL.Color4(0.9, 0.9, 0.9, 0.8);

            font.DrawText(start, down, dire, textSize);
        }

        private void DrawCompassText()
        {
            GL.Enable(EnableCap.Texture2D);
            GL.BindTexture(TextureTarget.Texture2D, texture[(int)FormGPS.textures.ZoomIn48]);        // Select Our Texture
            GL.Color3(0.90f, 0.90f, 0.93f);

            int center = oglMain.Width / 2 - 60;

            GL.Begin(PrimitiveType.Quads);             // Build Quad From A Triangle Strip
            {
                GL.TexCoord2(0, 0); GL.Vertex2(center, 50); // 
                GL.TexCoord2(1, 0); GL.Vertex2(center + 32, 50); // 
                GL.TexCoord2(1, 1); GL.Vertex2(center + 32, 82); // 
                GL.TexCoord2(0, 1); GL.Vertex2(center, 82); //
            }
            GL.End();

            GL.BindTexture(TextureTarget.Texture2D, texture[(int)FormGPS.textures.ZoomOut48]);        // Select Our Texture
            GL.Begin(PrimitiveType.Quads);             // Build Quad From A Triangle Strip
            {
                GL.TexCoord2(0, 0); GL.Vertex2(center, 200); // 
                GL.TexCoord2(1, 0); GL.Vertex2(center + 32, 200); // 
                GL.TexCoord2(1, 1); GL.Vertex2(center + 32, 232); // 
                GL.TexCoord2(0, 1); GL.Vertex2(center, 232); //
            }
            GL.End();

            //Pan
            if (isJobStarted)
            {
                center = oglMain.Width / -2 + 30;
                if (!isPanFormVisible)
                {
                    GL.BindTexture(TextureTarget.Texture2D, texture[(int)FormGPS.textures.Pan]);        // Select Our Texture
                    GL.Begin(PrimitiveType.Quads);             // Build Quad From A Triangle Strip
                    {
                        GL.TexCoord2(0, 0); GL.Vertex2(center, 50); // 
                        GL.TexCoord2(1, 0); GL.Vertex2(center + 32, 50); // 
                        GL.TexCoord2(1, 1); GL.Vertex2(center + 32, 82); // 
                        GL.TexCoord2(0, 1); GL.Vertex2(center, 82); //
                    }
                    GL.End();
                }

                //hide show bottom menu
                int hite = oglMain.Height - 30;
                GL.BindTexture(TextureTarget.Texture2D, texture[(int)FormGPS.textures.MenuHideShow]);        // Select Our Texture
                GL.Begin(PrimitiveType.Quads);             // Build Quad From A Triangle Strip
                {
                    GL.TexCoord2(0, 0); GL.Vertex2(center, hite - 32); // 
                    GL.TexCoord2(1, 0); GL.Vertex2(center + 32, hite - 32); // 
                    GL.TexCoord2(1, 1); GL.Vertex2(center + 32, hite); // 
                    GL.TexCoord2(0, 1); GL.Vertex2(center, hite); //
                }
                GL.End();

                center += 50;
                font.DrawText(center - 56, hite - 72, "x" + gridToolSpacing.ToString(), 1);
            }

            center = oglMain.Width / -2 + 10;
            double deg = glm.toDegrees(fixHeading);
            if (deg > 359.9) deg = 359.9;
            string strHeading = (deg).ToString("N1");
            int lenth = 18 * strHeading.Length;

            GL.Disable(EnableCap.Texture2D);
            GL.Color3(0.9852f, 0.982f, 0.983f);
            font.DrawText(oglMain.Width / 2 - lenth, 10, strHeading, 1);

            //GPS Step
            if (distanceCurrentStepFixDisplay < 0.03 * 100)
                GL.Color3(0.98f, 0.82f, 0.653f);
            font.DrawText(center, 10, distanceCurrentStepFixDisplay.ToString("N1") + "cm", 1);

            if (isMaxAngularVelocity)
            {
                GL.Color3(0.98f, 0.4f, 0.4f);
                font.DrawText(center - 10, oglMain.Height - 260, "*", 2);
            }
        }

        private void DrawCompass()
        {
            //Heading text
            int center = oglMain.Width / 2 - 55;
            font.DrawText(center - 8, 40, "^", 0.8);


            GL.PushMatrix();
            GL.Enable(EnableCap.Texture2D);

            GL.BindTexture(TextureTarget.Texture2D, texture[(int)FormGPS.textures.Compass]);        // Select Our Texture
            GL.Color4(0.952f, 0.870f, 0.73f, 0.8);


            GL.Translate(center, 78, 0);

            GL.Rotate(-camHeading, 0, 0, 1);
            GL.Begin(PrimitiveType.Quads);              // Build Quad From A Triangle Strip
            {
                GL.TexCoord2(0, 0); GL.Vertex2(-52, -52); // 
                GL.TexCoord2(1, 0); GL.Vertex2(52, -52.0); // 
                GL.TexCoord2(1, 1); GL.Vertex2(52, 52); // 
                GL.TexCoord2(0, 1); GL.Vertex2(-52, 52); //
            }
            GL.End();
            GL.Disable(EnableCap.Texture2D);
            GL.PopMatrix();
        }

        private void DrawReverse()
        {
            if (isReverseWithIMU)
            {
                GL.Color3(0.952f, 0.9520f, 0.0f);

                GL.PushMatrix();
                GL.Enable(EnableCap.Texture2D);

                GL.BindTexture(TextureTarget.Texture2D, texture[(int)FormGPS.textures.Lift]);        // Select Our Texture

                GL.Translate(-oglMain.Width / 12, oglMain.Height / 2 - 20, 0);
                GL.Rotate(180, 0, 0, 1);

                GL.Begin(PrimitiveType.Quads);              // Build Quad From A Triangle Strip
                {
                    GL.TexCoord2(0, 0.15); GL.Vertex2(-32, -32); // 
                    GL.TexCoord2(1, 0.15); GL.Vertex2(32, -32.0); // 
                    GL.TexCoord2(1, 1); GL.Vertex2(32, 32); // 
                    GL.TexCoord2(0, 1); GL.Vertex2(-32, 32); //
                }
                GL.End();

                GL.Disable(EnableCap.Texture2D);
                GL.PopMatrix();
            }
            else
            {
                //GL.Color3(0.952f, 0.980f, 0.980f);
                //int lenny = (gStr.gsIfWrongDirectionTapVehicle.Length * 12) / 2;
                //font.DrawText(-lenny, 150, gStr.gsIfWrongDirectionTapVehicle, 0.8f);

                if (isReverse) GL.Color3(0.952f, 0.0f, 0.0f);
                else GL.Color3(0.952f, 0.0f, 0.0f);

                if (isChangingDirection) GL.Color3(0.952f, 0.990f, 0.0f);

                GL.PushMatrix();
                GL.Enable(EnableCap.Texture2D);

                GL.BindTexture(TextureTarget.Texture2D, texture[(int)FormGPS.textures.Lift]);        // Select Our Texture



                GL.Translate(-oglMain.Width / 12, oglMain.Height / 2 - 20, 0);

                if (isChangingDirection) GL.Rotate(90, 0, 0, 1);
                else GL.Rotate(180, 0, 0, 1);

                GL.Begin(PrimitiveType.Quads);              // Build Quad From A Triangle Strip
                {
                    GL.TexCoord2(0, 0.15); GL.Vertex2(-32, -32); // 
                    GL.TexCoord2(1, 0.15); GL.Vertex2(32, -32.0); // 
                    GL.TexCoord2(1, 1); GL.Vertex2(32, 32); // 
                    GL.TexCoord2(0, 1); GL.Vertex2(-32, 32); //
                }
                GL.End();

                GL.Disable(EnableCap.Texture2D);
                GL.PopMatrix();
            }
        }

        private void DrawLiftIndicator()
        {
            GL.PushMatrix();
            GL.Enable(EnableCap.Texture2D);

            GL.BindTexture(TextureTarget.Texture2D, texture[(int)FormGPS.textures.Lift]);        // Select Our Texture

            GL.Translate(oglMain.Width / 2 - 35, oglMain.Height / 2, 0);

            if (p_239.pgn[p_239.hydLift] == 2)
            {
                GL.Color3(0.0f, 0.950f, 0.0f);
            }
            else
            {
                GL.Rotate(180, 0, 0, 1);
                GL.Color3(0.952f, 0.40f, 0.0f);
            }

            GL.Begin(PrimitiveType.Quads);              // Build Quad From A Triangle Strip
            {
                GL.TexCoord2(0, 0); GL.Vertex2(-48, -64); // 
                GL.TexCoord2(1, 0); GL.Vertex2(48, -64.0); // 
                GL.TexCoord2(1, 1); GL.Vertex2(48, 64); // 
                GL.TexCoord2(0, 1); GL.Vertex2(-48, 64); //
            }
            GL.End();

            GL.Disable(EnableCap.Texture2D);
            GL.PopMatrix();

        }
        private void DrawSpeedo()
        {
            GL.PushMatrix();
            GL.Enable(EnableCap.Texture2D);

            GL.BindTexture(TextureTarget.Texture2D, texture[(int)FormGPS.textures.Speedo]);        // Select Our Texture
            GL.Color4(0.952f, 0.980f, 0.98f, 0.99);

            GL.Translate(oglMain.Width / 2 - 130, 65, 0);

            GL.Begin(PrimitiveType.Quads);              // Build Quad From A Triangle Strip
            {
                GL.TexCoord2(0, 0); GL.Vertex2(-58, -58); // 
                GL.TexCoord2(1, 0); GL.Vertex2(58, -58.0); // 
                GL.TexCoord2(1, 1); GL.Vertex2(58, 58); // 
                GL.TexCoord2(0, 1); GL.Vertex2(-58, 58); //
            }
            GL.End();
            GL.BindTexture(TextureTarget.Texture2D, texture[(int)FormGPS.textures.SpeedoNeedle]);        // Select Our Texture

            double angle = 0;
            if (isMetric)
            {
                double aveSpd = Math.Abs(avgSpeed);
                if (aveSpd > 20) aveSpd = 20;
                angle = (aveSpd - 10) * 15;
            }
            else
            {
                double aveSpd = Math.Abs(avgSpeed * 0.62137);
                if (aveSpd > 20) aveSpd = 20;
                angle = (aveSpd - 10) * 15;
            }

            if (avgSpeed > -0.1) GL.Color3(0.850f, 0.950f, 0.30f);
            else GL.Color3(0.952f, 0.0f, 0.0f);

            GL.Rotate(angle, 0, 0, 1);
            GL.Begin(PrimitiveType.Quads);              // Build Quad From A Triangle Strip
            {
                GL.TexCoord2(0, 0); GL.Vertex2(-48, -48); // 
                GL.TexCoord2(1, 0); GL.Vertex2(48, -48.0); // 
                GL.TexCoord2(1, 1); GL.Vertex2(48, 48); // 
                GL.TexCoord2(0, 1); GL.Vertex2(-48, 48); //
            }
            GL.End();

            GL.Disable(EnableCap.Texture2D);
            GL.PopMatrix();

        }
        private void DrawLostRTK()
        {
            GL.Color3(0.9752f, 0.752f, 0.40f);
            font.DrawText(-oglMain.Width / 3, oglMain.Height / 3, "RTK Fix Lost", 2);
        }

        private void DrawBeta()
        {
            GL.Color3(1f, 1f, 1f);
            font.DrawText(-oglMain.Width / 2.1, oglMain.Height / 1.2, "Beta Testing v" + GitVersionInformation.SemVer, 0.8);
        }

        private void DrawAge()
        {
            GL.Color3(0.9752f, 0.52f, 0.0f);
            font.DrawText(oglMain.Width / 4, 60, "Age:" + pn.age.ToString("N1"), 1.5);
        }

        private void DrawGuidanceLineText()
        {
            if (guideLineCounter > 0)
            {
                guideLineCounter--;

                if (guideLineCounter == 0)
                {
                    lblGuidanceLine.Visible = false;
                }
            }
        }

        private void DrawHardwareMessageText()
        {
            if (hardwareLineCounter > 0)
            {
                hardwareLineCounter--;

                if (hardwareLineCounter == 0)
                {
                    lblHardwareMessage.Visible = false;
                }
            }
        }

        private void CalcFrustum()
        {
            float[] proj = new float[16];							// For Grabbing The PROJECTION Matrix
            float[] modl = new float[16];							// For Grabbing The MODELVIEW Matrix
            float[] clip = new float[16];							// Result Of Concatenating PROJECTION and MODELVIEW

            GL.GetFloat(GetPName.ProjectionMatrix, proj);	// Grab The Current PROJECTION Matrix
            GL.GetFloat(GetPName.ModelviewMatrix, modl);   // Grab The Current MODELVIEW Matrix  

            // Concatenate (Multiply) The Two Matricies
            clip[0] = modl[0] * proj[0] + modl[1] * proj[4] + modl[2] * proj[8] + modl[3] * proj[12];
            clip[1] = modl[0] * proj[1] + modl[1] * proj[5] + modl[2] * proj[9] + modl[3] * proj[13];
            clip[2] = modl[0] * proj[2] + modl[1] * proj[6] + modl[2] * proj[10] + modl[3] * proj[14];
            clip[3] = modl[0] * proj[3] + modl[1] * proj[7] + modl[2] * proj[11] + modl[3] * proj[15];

            clip[4] = modl[4] * proj[0] + modl[5] * proj[4] + modl[6] * proj[8] + modl[7] * proj[12];
            clip[5] = modl[4] * proj[1] + modl[5] * proj[5] + modl[6] * proj[9] + modl[7] * proj[13];
            clip[6] = modl[4] * proj[2] + modl[5] * proj[6] + modl[6] * proj[10] + modl[7] * proj[14];
            clip[7] = modl[4] * proj[3] + modl[5] * proj[7] + modl[6] * proj[11] + modl[7] * proj[15];

            clip[8] = modl[8] * proj[0] + modl[9] * proj[4] + modl[10] * proj[8] + modl[11] * proj[12];
            clip[9] = modl[8] * proj[1] + modl[9] * proj[5] + modl[10] * proj[9] + modl[11] * proj[13];
            clip[10] = modl[8] * proj[2] + modl[9] * proj[6] + modl[10] * proj[10] + modl[11] * proj[14];
            clip[11] = modl[8] * proj[3] + modl[9] * proj[7] + modl[10] * proj[11] + modl[11] * proj[15];

            clip[12] = modl[12] * proj[0] + modl[13] * proj[4] + modl[14] * proj[8] + modl[15] * proj[12];
            clip[13] = modl[12] * proj[1] + modl[13] * proj[5] + modl[14] * proj[9] + modl[15] * proj[13];
            clip[14] = modl[12] * proj[2] + modl[13] * proj[6] + modl[14] * proj[10] + modl[15] * proj[14];
            clip[15] = modl[12] * proj[3] + modl[13] * proj[7] + modl[14] * proj[11] + modl[15] * proj[15];


            // Extract the RIGHT clipping plane
            frustum[0] = clip[3] - clip[0];
            frustum[1] = clip[7] - clip[4];
            frustum[2] = clip[11] - clip[8];
            frustum[3] = clip[15] - clip[12];

            // Extract the LEFT clipping plane
            frustum[4] = clip[3] + clip[0];
            frustum[5] = clip[7] + clip[4];
            frustum[6] = clip[11] + clip[8];
            frustum[7] = clip[15] + clip[12];

            // Extract the FAR clipping plane
            frustum[8] = clip[3] - clip[2];
            frustum[9] = clip[7] - clip[6];
            frustum[10] = clip[11] - clip[10];
            frustum[11] = clip[15] - clip[14];


            // Extract the NEAR clipping plane.  This is last on purpose (see pointinfrustum() for reason)
            frustum[12] = clip[3] + clip[2];
            frustum[13] = clip[7] + clip[6];
            frustum[14] = clip[11] + clip[10];
            frustum[15] = clip[15] + clip[14];

            // Extract the BOTTOM clipping plane
            frustum[16] = clip[3] + clip[1];
            frustum[17] = clip[7] + clip[5];
            frustum[18] = clip[11] + clip[9];
            frustum[19] = clip[15] + clip[13];

            // Extract the TOP clipping plane
            frustum[20] = clip[3] - clip[1];
            frustum[21] = clip[7] - clip[5];
            frustum[22] = clip[11] - clip[9];
            frustum[23] = clip[15] - clip[13];
        }

        public double maxFieldX, maxFieldY, minFieldX, minFieldY, fieldCenterX, fieldCenterY, maxFieldDistance, maxCrossFieldLength;

        //determine mins maxs of patches and whole field.
        public void CalculateMinMax()
        {

            minFieldX = 9999999; minFieldY = 9999999;
            maxFieldX = -9999999; maxFieldY = -9999999;


            //min max of the boundary
            //min max of the boundary
            if (bnd.bndList.Count > 0)
            {
                int bndCnt = bnd.bndList[0].fenceLine.Count;
                for (int i = 0; i < bndCnt; i++)
                {
                    double x = bnd.bndList[0].fenceLine[i].easting;
                    double y = bnd.bndList[0].fenceLine[i].northing;

                    //also tally the max/min of field x and z
                    if (minFieldX > x) minFieldX = x;
                    if (maxFieldX < x) maxFieldX = x;
                    if (minFieldY > y) minFieldY = y;
                    if (maxFieldY < y) maxFieldY = y;
                }

            }
            else
            {
                //draw patches j= # of sections
                for (int j = 0; j < triStrip.Count; j++)
                {
                    //every time the section turns off and on is a new patch
                    int patchCount = triStrip[j].patchList.Count;

                    if (patchCount > 0)
                    {
                        //for every new chunk of patch
                        foreach (var triList in triStrip[j].patchList)
                        {
                            int count2 = triList.Count;
                            for (int i = 1; i < count2; i += 3)
                            {
                                double x = triList[i].easting;
                                double y = triList[i].northing;

                                //also tally the max/min of field x and z
                                if (minFieldX > x) minFieldX = x;
                                if (maxFieldX < x) maxFieldX = x;
                                if (minFieldY > y) minFieldY = y;
                                if (maxFieldY < y) maxFieldY = y;
                            }
                        }
                    }
                }
            }


            if (maxFieldX == -9999999 | minFieldX == 9999999 | maxFieldY == -9999999 | minFieldY == 9999999)
            {
                maxFieldX = 0; minFieldX = 0; maxFieldY = 0; minFieldY = 0; maxFieldDistance = 1500;
            }
            else
            {
                //the largest distancew across field
                double dist = Math.Abs(minFieldX - maxFieldX);
                double dist2 = Math.Abs(minFieldY - maxFieldY);

                maxCrossFieldLength = Math.Sqrt(dist * dist + dist2 * dist2) * 1.0;

                if (dist > dist2) maxFieldDistance = (dist);
                else maxFieldDistance = (dist2);

                if (maxFieldDistance < 100) maxFieldDistance = 100;
                if (maxFieldDistance > 5000) maxFieldDistance = 5000;
                //lblMax.Text = ((int)maxFieldDistance).ToString();

                fieldCenterX = (maxFieldX + minFieldX) / 2.0;
                fieldCenterY = (maxFieldY + minFieldY) / 2.0;
            }



            //minFieldX -= 8;
            //minFieldY -= 8;
            //maxFieldX += 8;
            //maxFieldY += 8;

            //if (isMetric)
            //{
            //    lblFieldWidthEastWest.Text = Math.Abs((maxFieldX - minFieldX)).ToString("N0") + " m";
            //    lblFieldWidthNorthSouth.Text = Math.Abs((maxFieldY - minFieldY)).ToString("N0") + " m";
            //}
            //else
            //{
            //    lblFieldWidthEastWest.Text = Math.Abs((maxFieldX - minFieldX) * glm.m2ft).ToString("N0") + " ft";
            //    lblFieldWidthNorthSouth.Text = Math.Abs((maxFieldY - minFieldY) * glm.m2ft).ToString("N0") + " ft";
            //}

            //lblZooom.Text = ((int)(maxFieldDistance)).ToString();

        }
    }
}<|MERGE_RESOLUTION|>--- conflicted
+++ resolved
@@ -1068,17 +1068,7 @@
                 }
 
                 //determine if meeting minimum coverage
-<<<<<<< HEAD
-                totalPixel--;
-                //if (tagged != 0)
-                section[j].isSectionRequiredOn = true;
-
-                //check for off
-                if (tagged == 0 && totalPixel == (end - start))
-                    section[j].isSectionRequiredOn = false;
-=======
                 section[j].isSectionRequiredOn = ((tagged * 100) / totalPixel > (100 - tool.minCoverage));
->>>>>>> 07ac155c
 
                 //logic if in or out of boundaries or headland
                 if (bnd.bndList.Count > 0)
