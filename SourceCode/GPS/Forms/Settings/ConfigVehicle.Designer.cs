--- conflicted
+++ resolved
@@ -61,22 +61,13 @@
                         ///Remind the user
                         mf.TimedMessageBox(2500, "Steer and Machine Settings Sent", "Were Modules Connected?");
                     }
-<<<<<<< HEAD
-=======
-                    UpdateVehicleListView();
->>>>>>> 8d932460
+                    UpdateSummary();
                 }
-                UpdateVehicleListView();
-                UpdateSummary();
             }
             else
             {
                 mf.TimedMessageBox(2000, gStr.gsFieldIsOpen, gStr.gsCloseFieldFirst);
             }
-<<<<<<< HEAD
-=======
-            UpdateSummary();
->>>>>>> 8d932460
 
             btnOK.PerformClick();
         }
@@ -106,6 +97,7 @@
                     }
                 }
             }
+
             UpdateVehicleListView();
         }
 
@@ -120,25 +112,8 @@
 
             if (newVehicleName.Length > 0)
             {
-<<<<<<< HEAD
                 RegistrySettings.Save(RegKeys.vehicleFileName, newVehicleName);
                 Settings.Default.Save();
-=======
-                RegistrySettings.vehicleFileName = tboxVehicleNameSave.Text.Trim();
-                RegistrySettings.Save();
-
-                tboxVehicleNameSave.Text = "";
-
-                LoadBrandImage();
-
-                mf.vehicle = new CVehicle(mf);
-                mf.tool = new CTool(mf);
-
-                //reset AOG
-                mf.LoadSettings();
-
-                SectionFeetInchesTotalWidthLabelUpdate();
->>>>>>> 8d932460
             }
             UpdateVehicleListView();
             UpdateSummary();
@@ -271,12 +246,8 @@
                 mf.TimedMessageBox(2500, "Steer and Machine Settings Sent", "Were Modules Connected?");
             }
             UpdateVehicleListView();
-<<<<<<< HEAD
             UpdateSummary();
         }        
-=======
-        }
->>>>>>> 8d932460
 
         //Functions
         private static readonly Regex InvalidFileRegex = new Regex(string.Format("[{0}]", Regex.Escape(@"<>:""/\|?*")));
