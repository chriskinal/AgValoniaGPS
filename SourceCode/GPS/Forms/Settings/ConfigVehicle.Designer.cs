﻿using System;
using System.Drawing;
using System.Drawing.Imaging;
using System.IO;
using System.Text.RegularExpressions;
using System.Windows.Forms;
using AgLibrary.Logging;
using AgOpenGPS.Culture;
using AgOpenGPS.Properties;
using OpenTK.Graphics.OpenGL;

namespace AgOpenGPS
{
    public partial class FormConfig
    {
        #region Vehicle Save---------------------------------------------

        private void btnVehicleLoad_Click(object sender, EventArgs e)
        {
            if (!mf.isJobStarted)
            {
                if (lvVehicles.SelectedItems.Count > 0)
                {
                    string newVehicleName = lvVehicles.SelectedItems[0].SubItems[0].Text;
                    DialogResult result3 = MessageBox.Show(
                        "Open: " + newVehicleName + ".XML ?",
                        gStr.gsSaveAndReturn,
                        MessageBoxButtons.YesNo,
                        MessageBoxIcon.Question,
                        MessageBoxDefaultButton.Button2);

                    if (result3 == DialogResult.Yes)
                    {
                        RegistrySettings.Save(RegKeys.vehicleFileName, newVehicleName);

                        var result = Settings.Default.Load();
                        if (result != AgLibrary.LoadResult.Ok)
                        {
                            Log.EventWriter("Vehicle Loaded: " + newVehicleName + ".XML With Error:" + result.ToString());

                            MessageBox.Show("There was an error while opening the xml \r\n\r\n Please check your settings");
                        }

                        Log.EventWriter("Vehicle Loaded: " + RegistrySettings.vehicleFileName + ".XML");

                        LoadBrandImage();

                        mf.vehicle = new CVehicle(mf);
                        mf.tool = new CTool(mf);

                        //reset AOG
                        mf.LoadSettings();

                        SectionFeetInchesTotalWidthLabelUpdate();

                        //Form Steer Settings
                        mf.p_252.pgn[mf.p_252.countsPerDegree] = unchecked((byte)Properties.Settings.Default.setAS_countsPerDegree);
                        mf.p_252.pgn[mf.p_252.ackerman] = unchecked((byte)Properties.Settings.Default.setAS_ackerman);

                        mf.p_252.pgn[mf.p_252.wasOffsetHi] = unchecked((byte)(Properties.Settings.Default.setAS_wasOffset >> 8));
                        mf.p_252.pgn[mf.p_252.wasOffsetLo] = unchecked((byte)(Properties.Settings.Default.setAS_wasOffset));

                        mf.p_252.pgn[mf.p_252.highPWM] = unchecked((byte)Properties.Settings.Default.setAS_highSteerPWM);
                        mf.p_252.pgn[mf.p_252.lowPWM] = unchecked((byte)Properties.Settings.Default.setAS_lowSteerPWM);
                        mf.p_252.pgn[mf.p_252.gainProportional] = unchecked((byte)Properties.Settings.Default.setAS_Kp);
                        mf.p_252.pgn[mf.p_252.minPWM] = unchecked((byte)Properties.Settings.Default.setAS_minSteerPWM);

                        mf.SendPgnToLoop(mf.p_252.pgn);

                        //machine module settings
                        mf.p_238.pgn[mf.p_238.set0] = Properties.Settings.Default.setArdMac_setting0;
                        mf.p_238.pgn[mf.p_238.raiseTime] = Properties.Settings.Default.setArdMac_hydRaiseTime;
                        mf.p_238.pgn[mf.p_238.lowerTime] = Properties.Settings.Default.setArdMac_hydLowerTime;

                        mf.SendPgnToLoop(mf.p_238.pgn);

                        //steer config
                        mf.p_251.pgn[mf.p_251.set0] = Properties.Settings.Default.setArdSteer_setting0;
                        mf.p_251.pgn[mf.p_251.set1] = Properties.Settings.Default.setArdSteer_setting1;
                        mf.p_251.pgn[mf.p_251.maxPulse] = Properties.Settings.Default.setArdSteer_maxPulseCounts;
                        mf.p_251.pgn[mf.p_251.minSpeed] = unchecked((byte)(Properties.Settings.Default.setAS_minSteerSpeed * 10));

                        if (Properties.Settings.Default.setAS_isConstantContourOn)
                            mf.p_251.pgn[mf.p_251.angVel] = 1;
                        else mf.p_251.pgn[mf.p_251.angVel] = 0;

                        mf.SendPgnToLoop(mf.p_251.pgn);

                        //machine settings    
                        mf.p_238.pgn[mf.p_238.set0] = Properties.Settings.Default.setArdMac_setting0;
                        mf.p_238.pgn[mf.p_238.raiseTime] = Properties.Settings.Default.setArdMac_hydRaiseTime;
                        mf.p_238.pgn[mf.p_238.lowerTime] = Properties.Settings.Default.setArdMac_hydLowerTime;

                        mf.p_238.pgn[mf.p_238.user1] = Properties.Settings.Default.setArdMac_user1;
                        mf.p_238.pgn[mf.p_238.user2] = Properties.Settings.Default.setArdMac_user2;
                        mf.p_238.pgn[mf.p_238.user3] = Properties.Settings.Default.setArdMac_user3;
                        mf.p_238.pgn[mf.p_238.user4] = Properties.Settings.Default.setArdMac_user4;

                        mf.SendPgnToLoop(mf.p_238.pgn);

                        //Send Pin configuration
                        SendRelaySettingsToMachineModule();

                        ///Remind the user
                        mf.TimedMessageBox(2500, "Steer and Machine Settings Sent", "Were Modules Connected?");
                    }
                }
                UpdateVehicleListView();
                UpdateSummary();
            }
            else
            {
                mf.TimedMessageBox(2000, gStr.gsFieldIsOpen, gStr.gsCloseFieldFirst);
            }

            btnOK.PerformClick();
        }
        private void btnVehicleDelete_Click(object sender, EventArgs e)
        {
            if (!mf.isJobStarted)
            {
                if (lvVehicles.SelectedItems.Count > 0)
                {
                    if (lvVehicles.SelectedItems[0].SubItems[0].Text != RegistrySettings.vehicleFileName)
                    {
                        DialogResult result3 = MessageBox.Show(
                        "Delete: " + lvVehicles.SelectedItems[0].SubItems[0].Text + ".XML",
                        gStr.gsSaveAndReturn,
                        MessageBoxButtons.YesNo,
                        MessageBoxIcon.Error,
                        MessageBoxDefaultButton.Button2);
                        if (result3 == DialogResult.Yes)
                        {
                            File.Delete(Path.Combine(RegistrySettings.vehiclesDirectory, lvVehicles.SelectedItems[0].SubItems[0].Text + ".XML"));
                        }
                    }
                    else
                    {
                        mf.TimedMessageBox(2000, "Vehicle In Use", "Select Different Vehicle");
                    }
                }
            }

            UpdateVehicleListView();
        }

        //Save As Vehicle
        private void btnVehicleSave_Click(object sender, EventArgs e)
        {
            btnVehicleSave.BackColor = Color.Transparent;
            btnVehicleSave.Enabled = false;

            string newVehicleName = SanitizeFileName(tboxVehicleNameSave.Text.Trim()).Trim();
            tboxVehicleNameSave.Text = "";

            if (newVehicleName.Length > 0)
            {
                RegistrySettings.Save(RegKeys.vehicleFileName, newVehicleName);
                Settings.Default.Save();
            }

            UpdateVehicleListView();
            UpdateSummary();
        }
        private void tboxVehicleNameSave_TextChanged(object sender, EventArgs e)
        {
            var textboxSender = (TextBox)sender;
            var cursorPosition = textboxSender.SelectionStart;
            textboxSender.Text = Regex.Replace(textboxSender.Text, glm.fileRegex, "");
            textboxSender.SelectionStart = cursorPosition;

            btnVehicleLoad.Enabled = false;
            btnVehicleDelete.Enabled = false;

            lvVehicles.SelectedItems.Clear();

            if (String.IsNullOrEmpty(tboxVehicleNameSave.Text.Trim()))
            {
                btnVehicleSave.Enabled = false;
                btnVehicleSave.BackColor = Color.Transparent;
            }
            else
            {
                btnVehicleSave.Enabled = true;
                btnVehicleSave.BackColor = Color.LimeGreen;
            }
        }
        private void tboxVehicleNameSave_Click(object sender, EventArgs e)
        {
            if (!mf.isJobStarted)
            {

                if (mf.isKeyboardOn)
                {
                    mf.KeyboardToText((TextBox)sender, this);
                }
            }
            else
            {
                mf.TimedMessageBox(2000, gStr.gsFieldIsOpen, gStr.gsCloseFieldFirst);
                tboxVehicleNameSave.Enabled = false;
            }
        }
        private void tboxVehicleNameSave_Enter(object sender, EventArgs e)
        {
            //btnVehicleSaveAs.Enabled = false;
            btnVehicleLoad.Enabled = false;
            btnVehicleDelete.Enabled = false;

            lvVehicles.SelectedItems.Clear();
        }


        //New Vehicle
        private void tboxCreateNewVehicle_TextChanged(object sender, EventArgs e)
        {
            var textboxSender = (TextBox)sender;
            var cursorPosition = textboxSender.SelectionStart;
            textboxSender.Text = Regex.Replace(textboxSender.Text, glm.fileRegex, "");
            textboxSender.SelectionStart = cursorPosition;

            btnVehicleSave.Enabled = false;
            btnVehicleLoad.Enabled = false;
            btnVehicleDelete.Enabled = false;

            lvVehicles.SelectedItems.Clear();

            if (String.IsNullOrEmpty(tboxCreateNewVehicle.Text.Trim()))
            {
                btnVehicleNewSave.Enabled = false;
                btnVehicleNewSave.BackColor = Color.Transparent;
            }
            else
            {
                btnVehicleNewSave.Enabled = true;
                btnVehicleNewSave.BackColor = Color.LimeGreen;
            }
        }
        private void tboxCreateNewVehicle_Click(object sender, EventArgs e)
        {
            if (!mf.isJobStarted)
            {

                if (mf.isKeyboardOn)
                {
                    mf.KeyboardToText((TextBox)sender, this);
                }
            }
            else
            {
                var form = new FormTimedMessage(2000, gStr.gsFieldIsOpen, gStr.gsCloseFieldFirst);
                form.Show(this);
                tboxCreateNewVehicle.Enabled = false;
            }
        }
        private void btnVehicleNewSave_Click(object sender, EventArgs e)
        {
            btnVehicleNewSave.BackColor = Color.Transparent;
            btnVehicleNewSave.Enabled = false;

            string newVehicleName = SanitizeFileName(tboxCreateNewVehicle.Text.Trim()).Trim();
            tboxCreateNewVehicle.Text = "";

            if (newVehicleName.Length > 0)
            {
                RegistrySettings.Save(RegKeys.vehicleFileName, newVehicleName);
                
                Settings.Default.Reset();
                Settings.Default.Save();

<<<<<<< HEAD
                Log.EventWriter("New Vehicle Loaded: " + RegistrySettings.vehicleFileName + ".XML");
=======
                labelCurrentVehicle.Text = RegistrySettings.vehicleFileName = tboxCreateNewVehicle.Text.Trim();
                tboxCreateNewVehicle.Text = "";
>>>>>>> df7e5490

                LoadBrandImage();

                mf.vehicle = new CVehicle(mf);
                mf.tool = new CTool(mf);

                //reset AOG
                mf.LoadSettings();

                SectionFeetInchesTotalWidthLabelUpdate();

                //Form Steer Settings
                mf.p_252.pgn[mf.p_252.countsPerDegree] = unchecked((byte)Properties.Settings.Default.setAS_countsPerDegree);
                mf.p_252.pgn[mf.p_252.ackerman] = unchecked((byte)Properties.Settings.Default.setAS_ackerman);

                mf.p_252.pgn[mf.p_252.wasOffsetHi] = unchecked((byte)(Properties.Settings.Default.setAS_wasOffset >> 8));
                mf.p_252.pgn[mf.p_252.wasOffsetLo] = unchecked((byte)(Properties.Settings.Default.setAS_wasOffset));

                mf.p_252.pgn[mf.p_252.highPWM] = unchecked((byte)Properties.Settings.Default.setAS_highSteerPWM);
                mf.p_252.pgn[mf.p_252.lowPWM] = unchecked((byte)Properties.Settings.Default.setAS_lowSteerPWM);
                mf.p_252.pgn[mf.p_252.gainProportional] = unchecked((byte)Properties.Settings.Default.setAS_Kp);
                mf.p_252.pgn[mf.p_252.minPWM] = unchecked((byte)Properties.Settings.Default.setAS_minSteerPWM);

                mf.SendPgnToLoop(mf.p_252.pgn);

                //machine module settings
                mf.p_238.pgn[mf.p_238.set0] = Properties.Settings.Default.setArdMac_setting0;
                mf.p_238.pgn[mf.p_238.raiseTime] = Properties.Settings.Default.setArdMac_hydRaiseTime;
                mf.p_238.pgn[mf.p_238.lowerTime] = Properties.Settings.Default.setArdMac_hydLowerTime;

                mf.SendPgnToLoop(mf.p_238.pgn);

                //steer config
                mf.p_251.pgn[mf.p_251.set0] = Properties.Settings.Default.setArdSteer_setting0;
                mf.p_251.pgn[mf.p_251.set1] = Properties.Settings.Default.setArdSteer_setting1;
                mf.p_251.pgn[mf.p_251.maxPulse] = Properties.Settings.Default.setArdSteer_maxPulseCounts;
                mf.p_251.pgn[mf.p_251.minSpeed] = unchecked((byte)(Properties.Settings.Default.setAS_minSteerSpeed * 10));

                if (Properties.Settings.Default.setAS_isConstantContourOn)
                    mf.p_251.pgn[mf.p_251.angVel] = 1;
                else mf.p_251.pgn[mf.p_251.angVel] = 0;

                mf.SendPgnToLoop(mf.p_251.pgn);

                //machine settings    
                mf.p_238.pgn[mf.p_238.set0] = Properties.Settings.Default.setArdMac_setting0;
                mf.p_238.pgn[mf.p_238.raiseTime] = Properties.Settings.Default.setArdMac_hydRaiseTime;
                mf.p_238.pgn[mf.p_238.lowerTime] = Properties.Settings.Default.setArdMac_hydLowerTime;

                mf.p_238.pgn[mf.p_238.user1] = Properties.Settings.Default.setArdMac_user1;
                mf.p_238.pgn[mf.p_238.user2] = Properties.Settings.Default.setArdMac_user2;
                mf.p_238.pgn[mf.p_238.user3] = Properties.Settings.Default.setArdMac_user3;
                mf.p_238.pgn[mf.p_238.user4] = Properties.Settings.Default.setArdMac_user4;

                mf.SendPgnToLoop(mf.p_238.pgn);

                //Send Pin configuration
                SendRelaySettingsToMachineModule();

                ///Remind the user
                mf.TimedMessageBox(2500, "Steer and Machine Settings Sent", "Were Modules Connected?");
            }

            UpdateVehicleListView();
        }        

        //Functions
        private static readonly Regex InvalidFileRegex = new Regex(string.Format("[{0}]", Regex.Escape(@"<>:""/\|?*")));
        public static string SanitizeFileName(string fileName)
        {
            return InvalidFileRegex.Replace(fileName, string.Empty);
        }

        private void UpdateVehicleListView()
        {
            DirectoryInfo dinfo = new DirectoryInfo(RegistrySettings.vehiclesDirectory);
            FileInfo[] Files = dinfo.GetFiles("*.XML");

            //load the listbox
            lvVehicles.Items.Clear();
            foreach (FileInfo file in Files)
            {
                lvVehicles.Items.Add(Path.GetFileNameWithoutExtension(file.Name));
            }

            //deselect everything
            lvVehicles.SelectedItems.Clear();
            lblSummaryVehicleName.Text = RegistrySettings.vehicleFileName;

            //tboxCreateNewVehicle.Text = "";
            //tboxVehicleNameSave.Text = "";
        }

        private void SaveDisplaySettings()
        {
            mf.isTextureOn = chkDisplayFloor.Checked;
            mf.isGridOn = chkDisplayGrid.Checked;
            mf.isSpeedoOn = chkDisplaySpeedo.Checked;
            mf.isSideGuideLines = chkDisplayExtraGuides.Checked;

            mf.isDrawPolygons = chkDisplayPolygons.Checked;
            mf.isKeyboardOn = chkDisplayKeyboard.Checked;

            mf.isBrightnessOn = chkDisplayBrightness.Checked;
            mf.isSvennArrowOn = chkSvennArrow.Checked;
            mf.isLogElevation = chkDisplayLogElevation.Checked;

            mf.isDirectionMarkers = chkDirectionMarkers.Checked;
            mf.isSectionlinesOn = chkSectionLines.Checked;
            mf.isLineSmooth = chkLineSmooth.Checked;

            //mf.timeToShowMenus = (int)nudMenusOnTime.Value;

            Properties.Settings.Default.setDisplay_isBrightnessOn = mf.isBrightnessOn;
            Properties.Settings.Default.setDisplay_isTextureOn = mf.isTextureOn;
            Properties.Settings.Default.setMenu_isGridOn = mf.isGridOn;
            Properties.Settings.Default.setMenu_isCompassOn = mf.isCompassOn;

            Properties.Settings.Default.setDisplay_isSvennArrowOn = mf.isSvennArrowOn;
            Properties.Settings.Default.setMenu_isSpeedoOn = mf.isSpeedoOn;
            Properties.Settings.Default.setDisplay_isStartFullScreen = chkDisplayStartFullScreen.Checked;
            Properties.Settings.Default.setMenu_isSideGuideLines = mf.isSideGuideLines;

            Properties.Settings.Default.setMenu_isPureOn = mf.isPureDisplayOn;
            Properties.Settings.Default.setMenu_isLightbarOn = mf.isLightbarOn;
            Properties.Settings.Default.setDisplay_isKeyboardOn = mf.isKeyboardOn;
            Properties.Settings.Default.setDisplay_isLogElevation = mf.isLogElevation;

            if (rbtnDisplayMetric.Checked) { Properties.Settings.Default.setMenu_isMetric = true; mf.isMetric = true; }
            else { Properties.Settings.Default.setMenu_isMetric = false; mf.isMetric = false; }

            Properties.Settings.Default.setTool_isDirectionMarkers = mf.isDirectionMarkers;

            Properties.Settings.Default.setAS_numGuideLines = mf.ABLine.numGuideLines;
            Properties.Settings.Default.setDisplay_isSectionLinesOn = mf.isSectionlinesOn;
            Properties.Settings.Default.setDisplay_isLineSmooth = mf.isLineSmooth;

            Properties.Settings.Default.Save();
        }

        #endregion

        #region Antenna Enter/Leave
        private void tabVAntenna_Enter(object sender, EventArgs e)
        {
            nudAntennaHeight.Value = (int)(Properties.Settings.Default.setVehicle_antennaHeight * mf.m2InchOrCm);

            nudAntennaPivot.Value = (int)((Properties.Settings.Default.setVehicle_antennaPivot) * mf.m2InchOrCm);

            //negative is to the right
            nudAntennaOffset.Value = (int)(Math.Abs(Properties.Settings.Default.setVehicle_antennaOffset) * mf.m2InchOrCm);

            rbtnAntennaLeft.Checked = false;
            rbtnAntennaRight.Checked = false;
            rbtnAntennaCenter.Checked = false;
            rbtnAntennaLeft.Checked = Properties.Settings.Default.setVehicle_antennaOffset > 0;
            rbtnAntennaRight.Checked = Properties.Settings.Default.setVehicle_antennaOffset < 0;
            rbtnAntennaCenter.Checked = Properties.Settings.Default.setVehicle_antennaOffset == 0;

            if (Properties.Settings.Default.setVehicle_vehicleType == 0)
                pboxAntenna.BackgroundImage = Properties.Resources.AntennaTractor;

            else if (Properties.Settings.Default.setVehicle_vehicleType == 1)
                pboxAntenna.BackgroundImage = Properties.Resources.AntennaHarvester;

            else if (Properties.Settings.Default.setVehicle_vehicleType == 2)
                pboxAntenna.BackgroundImage = Properties.Resources.Antenna4WD;

            label98.Text = mf.unitsInCm;
            label99.Text = mf.unitsInCm;
            label100.Text = mf.unitsInCm;
        }

        private void tabVAntenna_Leave(object sender, EventArgs e)
        {
            Properties.Settings.Default.Save();
        }

        private void rbtnAntennaLeft_Click(object sender, EventArgs e)
        {
            if (rbtnAntennaRight.Checked)
                mf.vehicle.antennaOffset = (double)nudAntennaOffset.Value * -mf.inchOrCm2m;
            else if (rbtnAntennaLeft.Checked)
                mf.vehicle.antennaOffset = (double)nudAntennaOffset.Value * mf.inchOrCm2m;
            else
            {
                mf.vehicle.antennaOffset = 0;
                nudAntennaOffset.Value = 0;
            }

            Properties.Settings.Default.setVehicle_antennaOffset = mf.vehicle.antennaOffset;
        }

        private void nudAntennaOffset_Click(object sender, EventArgs e)
        {
            if (mf.KeypadToNUD((NudlessNumericUpDown)sender, this))
            {
                if ((double)nudAntennaOffset.Value == 0)
                {
                    rbtnAntennaLeft.Checked = false;
                    rbtnAntennaRight.Checked = false;
                    rbtnAntennaCenter.Checked = true;
                    mf.vehicle.antennaOffset = 0;
                }
                else
                {
                    if (!rbtnAntennaLeft.Checked && !rbtnAntennaRight.Checked)
                        rbtnAntennaRight.Checked = true;

                    if (rbtnAntennaRight.Checked)
                        mf.vehicle.antennaOffset = (double)nudAntennaOffset.Value * -mf.inchOrCm2m;
                    else
                        mf.vehicle.antennaOffset = (double)nudAntennaOffset.Value * mf.inchOrCm2m;
                }

                Properties.Settings.Default.setVehicle_antennaOffset = mf.vehicle.antennaOffset;
            }

            //rbtnAntennaLeft.Checked = false;
            //rbtnAntennaRight.Checked = false;
            //rbtnAntennaLeft.Checked = Properties.Settings.Default.setVehicle_antennaOffset > 0;
            //rbtnAntennaRight.Checked = Properties.Settings.Default.setVehicle_antennaOffset < 0;
        }

        private void nudAntennaPivot_Click(object sender, EventArgs e)
        {
            if (mf.KeypadToNUD((NudlessNumericUpDown)sender, this))
            {
                Properties.Settings.Default.setVehicle_antennaPivot = (double)nudAntennaPivot.Value * mf.inchOrCm2m;
                mf.vehicle.antennaPivot = Properties.Settings.Default.setVehicle_antennaPivot;
            }
        }


        private void nudAntennaHeight_Click(object sender, EventArgs e)
        {
            if (mf.KeypadToNUD((NudlessNumericUpDown)sender, this))
            {
                Properties.Settings.Default.setVehicle_antennaHeight = (double)nudAntennaHeight.Value * mf.inchOrCm2m;
                mf.vehicle.antennaHeight = Properties.Settings.Default.setVehicle_antennaHeight;
            }
        }

        #endregion

        #region Vehicle Dimensions

        private void tabVDimensions_Enter(object sender, EventArgs e)
        {
            nudWheelbase.Value = (int)(Math.Abs(Properties.Settings.Default.setVehicle_wheelbase) * mf.m2InchOrCm);

            nudVehicleTrack.Value = (int)(Math.Abs(Properties.Settings.Default.setVehicle_trackWidth) * mf.m2InchOrCm);

            nudTractorHitchLength.Value = (int)(Math.Abs(Properties.Settings.Default.setVehicle_hitchLength) * mf.m2InchOrCm);

            if (mf.vehicle.vehicleType == 0)
            {
                pictureBox1.Image = Properties.Resources.RadiusWheelBase;
                nudTractorHitchLength.Visible = true;
            }
            else if (mf.vehicle.vehicleType == 1)
            {
                pictureBox1.Image = Properties.Resources.RadiusWheelBaseHarvester;
                nudTractorHitchLength.Visible = false;
            }
            else if (mf.vehicle.vehicleType == 2)
            {
                pictureBox1.Image = Properties.Resources.RadiusWheelBase4WD;
                nudTractorHitchLength.Visible = true;
            }

            if (Properties.Settings.Default.setTool_isToolTrailing || Properties.Settings.Default.setTool_isToolTBT)
            {
                nudTractorHitchLength.Visible = true;
                label94.Visible = true;
                labelHitchLength.Visible = true;
            }
            else
            {
                nudTractorHitchLength.Visible = false;
                label94.Visible = false;
                labelHitchLength.Visible = false;
            }

            label94.Text = mf.unitsInCm;
            label95.Text = mf.unitsInCm;
            label97.Text = mf.unitsInCm;
        }

        private void nudTractorHitchLength_Click(object sender, EventArgs e)
        {
            if (mf.KeypadToNUD((NudlessNumericUpDown)sender, this))
            {
                mf.tool.hitchLength = (double)nudTractorHitchLength.Value * mf.inchOrCm2m;
                if (!Properties.Settings.Default.setTool_isToolFront)
                {
                    mf.tool.hitchLength *= -1;
                }
                Properties.Settings.Default.setVehicle_hitchLength = mf.tool.hitchLength;
            }
        }



        private void nudWheelbase_Click(object sender, EventArgs e)
        {
            if (mf.KeypadToNUD((NudlessNumericUpDown)sender, this))
            {
                Properties.Settings.Default.setVehicle_wheelbase = (double)nudWheelbase.Value * mf.inchOrCm2m;
                mf.vehicle.wheelbase = Properties.Settings.Default.setVehicle_wheelbase;
                Properties.Settings.Default.Save();
            }
        }

        private void nudVehicleTrack_Click(object sender, EventArgs e)
        {
            if (mf.KeypadToNUD((NudlessNumericUpDown)sender, this))
            {
                Properties.Settings.Default.setVehicle_trackWidth = (double)nudVehicleTrack.Value * mf.inchOrCm2m;
                mf.vehicle.trackWidth = Properties.Settings.Default.setVehicle_trackWidth;
                mf.tram.halfWheelTrack = mf.vehicle.trackWidth * 0.5;
                Properties.Settings.Default.Save();
            }
        }

        #endregion

        #region Vehicle Guidance

        private void tabVGuidance_Enter(object sender, EventArgs e)
        {
        }

        private void tabVGuidance_Leave(object sender, EventArgs e)
        {
        }
        #endregion

        #region VConfig Enter/Leave

        private void tabVConfig_Enter(object sender, EventArgs e)
        {
            if (mf.vehicle.vehicleType == 0) rbtnTractor.Checked = true;
            else if (mf.vehicle.vehicleType == 1) rbtnHarvester.Checked = true;
            else if (mf.vehicle.vehicleType == 2) rbtn4WD.Checked = true;

            original = null;
            TabImageSetup();
        }

        private void tabVConfig_Leave(object sender, EventArgs e)
        {
            if (rbtnTractor.Checked)
            {
                mf.vehicle.vehicleType = 0;
                Properties.Settings.Default.setVehicle_vehicleType = 0;
            }
            if (rbtnHarvester.Checked)
            {
                mf.vehicle.vehicleType = 1;
                Properties.Settings.Default.setVehicle_vehicleType = 1;

                if ( mf.tool.hitchLength < 0) mf.tool.hitchLength *= -1;

                Properties.Settings.Default.setTool_isToolFront = true;
                Properties.Settings.Default.setTool_isToolTBT = false;
                Properties.Settings.Default.setTool_isToolTrailing = false;
                Properties.Settings.Default.setTool_isToolRearFixed = false;
            }
            if (rbtn4WD.Checked)
            {
                mf.vehicle.vehicleType = 2;
                Properties.Settings.Default.setVehicle_vehicleType = 2;
            }

            //the old brand code
            Properties.Settings.Default.setDisplay_isVehicleImage = !cboxIsImage.Checked;

            mf.vehicleOpacityByte = (byte)(255 * (mf.vehicleOpacity));
            Properties.Settings.Default.setDisplay_vehicleOpacity = (int)(mf.vehicleOpacity * 100);

            Properties.Settings.Default.setDisplay_colorVehicle = mf.vehicleColor;

            if (rbtnTractor.Checked == true)
            {
                Settings.Default.setBrand_TBrand = brand;

                Bitmap bitmap = mf.GetTractorBrand(brand);

                GL.BindTexture(TextureTarget.Texture2D, mf.texture[(int)FormGPS.textures.Tractor]);
                BitmapData bitmapData = bitmap.LockBits(new Rectangle(0, 0, bitmap.Width, bitmap.Height), ImageLockMode.ReadOnly, System.Drawing.Imaging.PixelFormat.Format32bppArgb);
                GL.TexImage2D(TextureTarget.Texture2D, 0, PixelInternalFormat.Rgba, bitmapData.Width, bitmapData.Height, 0, OpenTK.Graphics.OpenGL.PixelFormat.Bgra, PixelType.UnsignedByte, bitmapData.Scan0);
                bitmap.UnlockBits(bitmapData);

            }

            if (rbtnHarvester.Checked == true)

            {
                Settings.Default.setBrand_HBrand = brandH;
                Bitmap bitmap = mf.GetHarvesterBrand(brandH);

                GL.BindTexture(TextureTarget.Texture2D, mf.texture[(int)FormGPS.textures.Harvester]);
                BitmapData bitmapData = bitmap.LockBits(new Rectangle(0, 0, bitmap.Width, bitmap.Height), ImageLockMode.ReadOnly, System.Drawing.Imaging.PixelFormat.Format32bppArgb);
                GL.TexImage2D(TextureTarget.Texture2D, 0, PixelInternalFormat.Rgba, bitmapData.Width, bitmapData.Height, 0, OpenTK.Graphics.OpenGL.PixelFormat.Bgra, PixelType.UnsignedByte, bitmapData.Scan0);
                bitmap.UnlockBits(bitmapData);

            }

            if (rbtn4WD.Checked == true)
            {
                Settings.Default.setBrand_WDBrand = brand4WD;
                Bitmap bitmap = mf.Get4WDBrandFront(brand4WD);

                GL.BindTexture(TextureTarget.Texture2D, mf.texture[(int)FormGPS.textures.FourWDFront]);
                BitmapData bitmapData = bitmap.LockBits(new Rectangle(0, 0, bitmap.Width, bitmap.Height), ImageLockMode.ReadOnly, System.Drawing.Imaging.PixelFormat.Format32bppArgb);
                GL.TexImage2D(TextureTarget.Texture2D, 0, PixelInternalFormat.Rgba, bitmapData.Width, bitmapData.Height, 0, OpenTK.Graphics.OpenGL.PixelFormat.Bgra, PixelType.UnsignedByte, bitmapData.Scan0);
                bitmap.UnlockBits(bitmapData);

                Settings.Default.setBrand_WDBrand = brand4WD;
                bitmap = mf.Get4WDBrandRear(brand4WD);

                GL.BindTexture(TextureTarget.Texture2D, mf.texture[(int)FormGPS.textures.FourWDRear]);
                bitmapData = bitmap.LockBits(new Rectangle(0, 0, bitmap.Width, bitmap.Height), ImageLockMode.ReadOnly, System.Drawing.Imaging.PixelFormat.Format32bppArgb);
                GL.TexImage2D(TextureTarget.Texture2D, 0, PixelInternalFormat.Rgba, bitmapData.Width, bitmapData.Height, 0, OpenTK.Graphics.OpenGL.PixelFormat.Bgra, PixelType.UnsignedByte, bitmapData.Scan0);
                bitmap.UnlockBits(bitmapData);
            }

            Properties.Settings.Default.Save();
        }

        //brand variables
        TBrand brand;
        HBrand brandH;
        WDBrand brand4WD;

        //Opacity Bar

        Image original = null;

        private void rbtnVehicleType_Click(object sender, EventArgs e)
        {
            if (rbtnTractor.Checked)
            {
                mf.vehicle.vehicleType = 0;
                Properties.Settings.Default.setVehicle_vehicleType = 0;
            }
            if (rbtnHarvester.Checked)
            {
                mf.vehicle.vehicleType = 1;
                Properties.Settings.Default.setVehicle_vehicleType = 1;
            }
            if (rbtn4WD.Checked)
            {
                mf.vehicle.vehicleType = 2;
                Properties.Settings.Default.setVehicle_vehicleType = 2;
            }

            original = null;
            TabImageSetup();
        }

        private void SetOpacity()
        {
            if (original == null) original = (Bitmap)pboxAlpha.BackgroundImage.Clone();
            pboxAlpha.BackColor = Color.Transparent;
            pboxAlpha.BackgroundImage = SetAlpha((Bitmap)original, (byte)(mf.vehicleOpacityByte));
        }

        private void btnOpacityUp_Click(object sender, EventArgs e)
        {
            mf.vehicleOpacity = Math.Min(mf.vehicleOpacity + 0.2, 1);
            lblOpacityPercent.Text = ((int)(mf.vehicleOpacity * 100)).ToString() + "%";
            mf.vehicleOpacityByte = (byte)(255 * (mf.vehicleOpacity));
            Properties.Settings.Default.setDisplay_vehicleOpacity = (int)(mf.vehicleOpacity * 100);
            Properties.Settings.Default.Save();
            SetOpacity();
        }

        private void btnOpacityDn_Click(object sender, EventArgs e)
        {
            mf.vehicleOpacity = Math.Max(mf.vehicleOpacity - 0.2, 0.2);
            lblOpacityPercent.Text = ((int)(mf.vehicleOpacity * 100)).ToString() + "%";
            mf.vehicleOpacityByte = (byte)(255 * (mf.vehicleOpacity));
            Properties.Settings.Default.setDisplay_vehicleOpacity = (int)(mf.vehicleOpacity * 100);
            Properties.Settings.Default.Save();
            SetOpacity();
        }

        private void hsbarOpacity_ValueChanged(object sender, EventArgs e)
        {
            //lblOpacityPercent.Text = hsbarOpacity.Value.ToString() + "%";
            //mf.vehicleOpacityByte = (byte)(255 * (hsbarOpacity.Value * 0.01));
            //Properties.Settings.Default.setDisplay_colorVehicle = mf.vehicleColor;

            //if (original == null) original = (Bitmap)pboxAlpha.BackgroundImage.Clone();
            //pboxAlpha.BackColor = Color.Transparent;
            //pboxAlpha.BackgroundImage = SetAlpha((Bitmap)original, (byte)(255 * (hsbarOpacity.Value * 0.01)));
        }

        private void cboxIsImage_Click(object sender, EventArgs e)
        {
            //mf.vehicleOpacity = (hsbarOpacity.Value * 0.01);
            mf.vehicleOpacityByte = (byte)(255 * (mf.vehicleOpacity));
            Properties.Settings.Default.setDisplay_vehicleOpacity = (int)(mf.vehicleOpacity * 100);

            mf.isVehicleImage = (!cboxIsImage.Checked);
            Properties.Settings.Default.setDisplay_isVehicleImage = mf.isVehicleImage;
            Properties.Settings.Default.Save();
            //original = null;
            TabImageSetup();
        }

        private void TabImageSetup()
        {
            panel4WdBrands.Visible = false;
            panelTractorBrands.Visible = false;
            panelHarvesterBrands.Visible = false;

            if (mf.isVehicleImage)
            {
                if (mf.vehicle.vehicleType == 0)
                {
                    panelTractorBrands.Visible = true;

                    brand = Settings.Default.setBrand_TBrand;

                    if (brand == TBrand.AGOpenGPS)
                        rbtnBrandTAgOpenGPS.Checked = true;
                    else if (brand == TBrand.Case)
                        rbtnBrandTCase.Checked = true;
                    else if (brand == TBrand.Claas)
                        rbtnBrandTClaas.Checked = true;
                    else if (brand == TBrand.Deutz)
                        rbtnBrandTDeutz.Checked = true;
                    else if (brand == TBrand.Fendt)
                        rbtnBrandTFendt.Checked = true;
                    else if (brand == TBrand.JDeere)
                        rbtnBrandTJDeere.Checked = true;
                    else if (brand == TBrand.Kubota)
                        rbtnBrandTKubota.Checked = true;
                    else if (brand == TBrand.Massey)
                        rbtnBrandTMassey.Checked = true;
                    else if (brand == TBrand.NewHolland)
                        rbtnBrandTNH.Checked = true;
                    else if (brand == TBrand.Same)
                        rbtnBrandTSame.Checked = true;
                    else if (brand == TBrand.Steyr)
                        rbtnBrandTSteyr.Checked = true;
                    else if (brand == TBrand.Ursus)
                        rbtnBrandTUrsus.Checked = true;
                    else if (brand == TBrand.Valtra)
                        rbtnBrandTValtra.Checked = true;

                    pboxAlpha.BackgroundImage = mf.GetTractorBrand(Settings.Default.setBrand_TBrand);
                }
                else if (mf.vehicle.vehicleType == 1)
                {
                    panelHarvesterBrands.Visible = true;

                    brandH = Settings.Default.setBrand_HBrand;

                    if (brandH == HBrand.AgOpenGPS)
                        rbtnBrandHAgOpenGPS.Checked = true;
                    else if (brandH == HBrand.Case)
                        rbtnBrandHCase.Checked = true;
                    else if (brandH == HBrand.Claas)
                        rbtnBrandHClaas.Checked = true;
                    else if (brandH == HBrand.JDeere)
                        rbtnBrandHJDeere.Checked = true;
                    else if (brandH == HBrand.NewHolland)
                        rbtnBrandHNH.Checked = true;

                    pboxAlpha.BackgroundImage = mf.GetHarvesterBrand(Settings.Default.setBrand_HBrand);
                }
                else if (mf.vehicle.vehicleType == 2)
                {
                    panel4WdBrands.Visible = true;

                    brand4WD = Settings.Default.setBrand_WDBrand;

                    if (brand4WD == WDBrand.AgOpenGPS)
                        rbtnBrand4WDAgOpenGPS.Checked = true;
                    else if (brand4WD == WDBrand.Case)
                        rbtnBrand4WDCase.Checked = true;
                    else if (brand4WD == WDBrand.Challenger)
                        rbtnBrand4WDChallenger.Checked = true;
                    else if (brand4WD == WDBrand.JDeere)
                        rbtnBrand4WDJDeere.Checked = true;
                    else if (brand4WD == WDBrand.NewHolland)
                        rbtnBrand4WDNH.Checked = true;
                    else if (brand4WD == WDBrand.Holder)
                        rbtnBrand4WDHolder.Checked = true;

                    pboxAlpha.BackgroundImage = mf.Get4WDBrandFront(Settings.Default.setBrand_WDBrand);
                }

                mf.vehicleOpacityByte = (byte)(255 * (mf.vehicleOpacity));
                Properties.Settings.Default.setDisplay_vehicleOpacity = (int)(mf.vehicleOpacity * 100);
                lblOpacityPercent.Text = ((int)(mf.vehicleOpacity * 100)).ToString() + "%";
                mf.vehicleColor = Color.FromArgb(254, 254, 254);
            }
            else
            {
                pboxAlpha.BackgroundImage = Properties.Resources.TriangleVehicle;
                lblOpacityPercent.Text = ((int)(mf.vehicleOpacity * 100)).ToString() + "%";
                mf.vehicleColor = Color.FromArgb(254, 254, 254);
            }

            cboxIsImage.Checked = !mf.isVehicleImage;

            original = null;
            SetOpacity();
        }

        static Bitmap SetAlpha(Bitmap bmpIn, int alpha)
        {
            Bitmap bmpOut = new Bitmap(bmpIn.Width, bmpIn.Height);
            float a = alpha / 255f;
            Rectangle r = new Rectangle(0, 0, bmpIn.Width, bmpIn.Height);

            float[][] matrixItems = {
                            new float[] {1, 0, 0, 0, 0},
                            new float[] {0, 1, 0, 0, 0},
                            new float[] {0, 0, 1, 0, 0},
                            new float[] {0, 0, 0, a, 0},
                            new float[] {0, 0, 0, 0, 1}};

            ColorMatrix colorMatrix = new ColorMatrix(matrixItems);

            ImageAttributes imageAtt = new ImageAttributes();
            imageAtt.SetColorMatrix(colorMatrix, ColorMatrixFlag.Default, ColorAdjustType.Bitmap);

            using (Graphics g = Graphics.FromImage(bmpOut))
                g.DrawImage(bmpIn, r, r.X, r.Y, r.Width, r.Height, GraphicsUnit.Pixel, imageAtt);

            return bmpOut;
        }

        private void LoadBrandImage()
        {
            if (rbtnTractor.Checked == true)
            {
                Bitmap bitmap = mf.GetTractorBrand(Settings.Default.setBrand_TBrand);

                GL.BindTexture(TextureTarget.Texture2D, mf.texture[(int)FormGPS.textures.Tractor]);
                BitmapData bitmapData = bitmap.LockBits(new Rectangle(0, 0, bitmap.Width, bitmap.Height), ImageLockMode.ReadOnly, System.Drawing.Imaging.PixelFormat.Format32bppArgb);
                GL.TexImage2D(TextureTarget.Texture2D, 0, PixelInternalFormat.Rgba, bitmapData.Width, bitmapData.Height, 0, OpenTK.Graphics.OpenGL.PixelFormat.Bgra, PixelType.UnsignedByte, bitmapData.Scan0);
                bitmap.UnlockBits(bitmapData);

            }

            if (rbtnHarvester.Checked == true)

            {
                Bitmap bitmap = mf.GetHarvesterBrand(Settings.Default.setBrand_HBrand);

                GL.BindTexture(TextureTarget.Texture2D, mf.texture[(int)FormGPS.textures.Harvester]);
                BitmapData bitmapData = bitmap.LockBits(new Rectangle(0, 0, bitmap.Width, bitmap.Height), ImageLockMode.ReadOnly, System.Drawing.Imaging.PixelFormat.Format32bppArgb);
                GL.TexImage2D(TextureTarget.Texture2D, 0, PixelInternalFormat.Rgba, bitmapData.Width, bitmapData.Height, 0, OpenTK.Graphics.OpenGL.PixelFormat.Bgra, PixelType.UnsignedByte, bitmapData.Scan0);
                bitmap.UnlockBits(bitmapData);

            }

            if (rbtn4WD.Checked == true)

            {
                Bitmap bitmap = mf.Get4WDBrandFront(Settings.Default.setBrand_WDBrand);

                GL.BindTexture(TextureTarget.Texture2D, mf.texture[(int)FormGPS.textures.FourWDFront]);
                BitmapData bitmapData = bitmap.LockBits(new Rectangle(0, 0, bitmap.Width, bitmap.Height), ImageLockMode.ReadOnly, System.Drawing.Imaging.PixelFormat.Format32bppArgb);
                GL.TexImage2D(TextureTarget.Texture2D, 0, PixelInternalFormat.Rgba, bitmapData.Width, bitmapData.Height, 0, OpenTK.Graphics.OpenGL.PixelFormat.Bgra, PixelType.UnsignedByte, bitmapData.Scan0);
                bitmap.UnlockBits(bitmapData);
                bitmap = mf.Get4WDBrandRear(Settings.Default.setBrand_WDBrand);

                GL.BindTexture(TextureTarget.Texture2D, mf.texture[(int)FormGPS.textures.FourWDRear]);
                bitmapData = bitmap.LockBits(new Rectangle(0, 0, bitmap.Width, bitmap.Height), ImageLockMode.ReadOnly, System.Drawing.Imaging.PixelFormat.Format32bppArgb);
                GL.TexImage2D(TextureTarget.Texture2D, 0, PixelInternalFormat.Rgba, bitmapData.Width, bitmapData.Height, 0, OpenTK.Graphics.OpenGL.PixelFormat.Bgra, PixelType.UnsignedByte, bitmapData.Scan0);
                bitmap.UnlockBits(bitmapData);
            }
        }

        //Check Brand is changed

        private void rbtnBrandTAgOpenGPS_CheckedChanged(object sender, EventArgs e)
        {
            if ((sender as RadioButton).Checked)
            {
                {
                    brand = TBrand.AGOpenGPS;
                    pboxAlpha.BackgroundImage = mf.GetTractorBrand(brand);
                    original = null;
                    SetOpacity();
                }
            }
        }

        private void rbtnBrandTCase_CheckedChanged(object sender, EventArgs e)
        {
            if ((sender as RadioButton).Checked)
            {
                {
                    brand = TBrand.Case;
                    pboxAlpha.BackgroundImage = mf.GetTractorBrand(brand);
                    original = null;
                    SetOpacity();
                }
            }
        }

        private void rbtnBrandTClaas_CheckedChanged(object sender, EventArgs e)
        {
            if ((sender as RadioButton).Checked)
            {
                {
                    brand = TBrand.Claas;
                    pboxAlpha.BackgroundImage = mf.GetTractorBrand(brand);
                    original = null;
                    SetOpacity();
                }
            }
        }

        private void rbtnBrandTDeutz_CheckedChanged(object sender, EventArgs e)
        {
            if ((sender as RadioButton).Checked)
            {
                brand = TBrand.Deutz;
                pboxAlpha.BackgroundImage = mf.GetTractorBrand(brand);
                original = null;
                SetOpacity();
            }
        }

        private void rbtnBrandTFendt_CheckedChanged(object sender, EventArgs e)
        {
            if ((sender as RadioButton).Checked)
            {
                brand = TBrand.Fendt;
                pboxAlpha.BackgroundImage = mf.GetTractorBrand(brand);
                original = null;
                SetOpacity();
            }
        }

        private void rbtnBrandTJDeere_CheckedChanged(object sender, EventArgs e)
        {
            if ((sender as RadioButton).Checked)
            {
                brand = TBrand.JDeere;
                pboxAlpha.BackgroundImage = mf.GetTractorBrand(brand);
                original = null;
                SetOpacity();
            }
        }

        private void rbtnBrandTKubota_CheckedChanged(object sender, EventArgs e)
        {
            if ((sender as RadioButton).Checked)
            {
                brand = TBrand.Kubota;
                pboxAlpha.BackgroundImage = mf.GetTractorBrand(brand);
                original = null;
                SetOpacity();
            }
        }

        private void rbtnBrandTMassey_CheckedChanged(object sender, EventArgs e)
        {
            if ((sender as RadioButton).Checked)
            {
                brand = TBrand.Massey;
                pboxAlpha.BackgroundImage = mf.GetTractorBrand(brand);
                original = null;
                SetOpacity();
            }
        }

        private void rbtnBrandTNH_CheckedChanged(object sender, EventArgs e)
        {
            if ((sender as RadioButton).Checked)
            {
                brand = TBrand.NewHolland;
                pboxAlpha.BackgroundImage = mf.GetTractorBrand(brand);
                original = null;
                SetOpacity();
            }
        }

        private void rbtnBrandTSame_CheckedChanged(object sender, EventArgs e)
        {
            if ((sender as RadioButton).Checked)
            {
                brand = TBrand.Same;
                pboxAlpha.BackgroundImage = mf.GetTractorBrand(brand);
                original = null;
                SetOpacity();
            }
        }

        private void rbtnBrandTSteyr_CheckedChanged(object sender, EventArgs e)
        {
            if ((sender as RadioButton).Checked)
            {
                brand = TBrand.Steyr;
                pboxAlpha.BackgroundImage = mf.GetTractorBrand(brand);
                original = null;
                SetOpacity();
            }
        }

        private void rbtnBrandTUrsus_CheckedChanged(object sender, EventArgs e)
        {
            if ((sender as RadioButton).Checked)
            {
                brand = TBrand.Ursus;
                pboxAlpha.BackgroundImage = mf.GetTractorBrand(brand);
                original = null;
                SetOpacity();
            }
        }

        private void rbtnBrandTValtra_CheckedChanged(object sender, EventArgs e)
        {
            if ((sender as RadioButton).Checked)
            {
                brand = TBrand.Valtra;
                pboxAlpha.BackgroundImage = mf.GetTractorBrand(brand);
                original = null;
                SetOpacity();
            }
        }

        private void rbtnBrandHAgOpenGPS_CheckedChanged(object sender, EventArgs e)
        {
            if ((sender as RadioButton).Checked)
            {
                brandH = HBrand.AgOpenGPS;
                pboxAlpha.BackgroundImage = mf.GetHarvesterBrand(brandH);
                original = null;
                SetOpacity();
            }
        }

        private void rbtnBrandHCase_CheckedChanged(object sender, EventArgs e)
        {
            if ((sender as RadioButton).Checked)
            {
                brandH = HBrand.Case;
                pboxAlpha.BackgroundImage = mf.GetHarvesterBrand(brandH);
                original = null;
                SetOpacity();
            }
        }

        private void rbtnBrandHClaas_CheckedChanged(object sender, EventArgs e)
        {
            if ((sender as RadioButton).Checked)
            {
                brandH = HBrand.Claas;
                pboxAlpha.BackgroundImage = mf.GetHarvesterBrand(brandH);
                original = null;
                SetOpacity();
            }
        }

        private void rbtnBrandHJDeere_CheckedChanged(object sender, EventArgs e)
        {
            if ((sender as RadioButton).Checked)
            {
                {
                    brandH = HBrand.JDeere;
                    pboxAlpha.BackgroundImage = mf.GetHarvesterBrand(brandH);
                    original = null;
                    SetOpacity();
                }
            }
        }

        private void rbtnBrandHNH_CheckedChanged(object sender, EventArgs e)
        {
            if ((sender as RadioButton).Checked)
            {
                brandH = HBrand.NewHolland;
                pboxAlpha.BackgroundImage = mf.GetHarvesterBrand(brandH);
                original = null;
                SetOpacity();
            }
        }

        private void rbtnBrand4WDAgOpenGPS_CheckedChanged(object sender, EventArgs e)
        {
            if ((sender as RadioButton).Checked)
            {
                brand4WD = WDBrand.AgOpenGPS;
                pboxAlpha.BackgroundImage = mf.Get4WDBrandFront(brand4WD);
                original = null;
                SetOpacity();
            }
        }

        private void rbtnBrand4WDCase_CheckedChanged(object sender, EventArgs e)
        {
            if ((sender as RadioButton).Checked)
            {
                brand4WD = WDBrand.Case;
                pboxAlpha.BackgroundImage = mf.Get4WDBrandFront(brand4WD);
                original = null;
                SetOpacity();
            }
        }

        private void rbtnBrand4WDChallenger_CheckedChanged(object sender, EventArgs e)
        {
            if ((sender as RadioButton).Checked)
            {
                brand4WD = WDBrand.Challenger;
                pboxAlpha.BackgroundImage = mf.Get4WDBrandFront(brand4WD);
                original = null;
                SetOpacity();
            }
        }

        private void rbtnBrand4WDJDeere_CheckedChanged(object sender, EventArgs e)
        {
            if ((sender as RadioButton).Checked)
            {
                brand4WD = WDBrand.JDeere;
                pboxAlpha.BackgroundImage = mf.Get4WDBrandFront(brand4WD);
                original = null;
                SetOpacity();
            }
        }

        private void rbtnBrand4WDNH_CheckedChanged(object sender, EventArgs e)
        {
            if ((sender as RadioButton).Checked)
            {
                brand4WD = WDBrand.NewHolland;
                pboxAlpha.BackgroundImage = mf.Get4WDBrandFront(brand4WD);
                original = null;
                SetOpacity();
            }
        }
        private void rbtnBrand4WDHolder_CheckedChanged(object sender, EventArgs e)
        {
            if ((sender as RadioButton).Checked)
            {
                brand4WD = WDBrand.Holder;
                pboxAlpha.BackgroundImage = mf.Get4WDBrandFront(brand4WD);
                original = null;
                SetOpacity();
            }
        }

        #endregion
    }
}
<|MERGE_RESOLUTION|>--- conflicted
+++ resolved
@@ -268,12 +268,7 @@
                 Settings.Default.Reset();
                 Settings.Default.Save();
 
-<<<<<<< HEAD
                 Log.EventWriter("New Vehicle Loaded: " + RegistrySettings.vehicleFileName + ".XML");
-=======
-                labelCurrentVehicle.Text = RegistrySettings.vehicleFileName = tboxCreateNewVehicle.Text.Trim();
-                tboxCreateNewVehicle.Text = "";
->>>>>>> df7e5490
 
                 LoadBrandImage();
 
@@ -338,6 +333,7 @@
             }
 
             UpdateVehicleListView();
+            UpdateSummary();
         }        
 
         //Functions
