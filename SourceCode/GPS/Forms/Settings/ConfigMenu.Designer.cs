﻿using AgOpenGPS.Culture;
using System;
using System.Collections.Generic;
using System.Drawing;
using System.IO;
using System.Windows.Forms;

namespace AgOpenGPS
{
    public partial class FormConfig
    {
        private void HideSubMenu()
        {
            panelVehicleSubMenu.Visible = false;
            panelToolSubMenu.Visible = false;
            panelDataSourcesSubMenu.Visible = false;
            panelArduinoSubMenu.Visible = false;
        }

        private void ShowSubMenu(Panel subMenu, Button btn)
        {
            ClearVehicleSubBackgrounds();
            ClearToolSubBackgrounds();
            ClearMachineSubBackgrounds();
            ClearDataSubBackgrounds();
            ClearNoSubBackgrounds();

            if (subMenu.Visible == false)
            {
                HideSubMenu();
                subMenu.Visible = true;
                if (subMenu.Name == "panelVehicleSubMenu")
                {
                    tab1.SelectedTab = tabVConfig;
                }
                else if (subMenu.Name == "panelToolSubMenu")
                {
                    tab1.SelectedTab = tabTConfig;
                }
                else if (subMenu.Name == "panelDataSourcesSubMenu")
                {
                    tab1.SelectedTab = tabDHeading;
                }
                else if (subMenu.Name == "panelArduinoSubMenu")
                {
                    tab1.SelectedTab = tabAMachine;
                }
                else if (btn.Name == "btnUTurn") tab1.SelectedTab = tabUTurn;
                else if (btn.Name == "btnFeatureHides") tab1.SelectedTab = tabBtns;
                else if (btn.Name == "btnDisplay") tab1.SelectedTab = tabDisplay;
            }
            else
            {
                tab1.SelectedTab = tabSummary;
                subMenu.Visible = false;
            }
        }

        private void UpdateSummary()
        {
            lblSumWheelbase.Text = (mf.isMetric ?
                (Properties.Settings.Default.setVehicle_wheelbase * mf.m2InchOrCm).ToString("N0") :
                (Properties.Settings.Default.setVehicle_wheelbase * mf.m2InchOrCm).ToString("N0"))
                + mf.unitsInCm;

            lblSumNumSections.Text = mf.tool.numOfSections.ToString();

            string snapDist = mf.isMetric ?
                Properties.Settings.Default.setAS_snapDistance.ToString() :
                (Properties.Settings.Default.setAS_snapDistance * mf.cm2CmOrIn).ToString("N1");

            lblNudgeDistance.Text = snapDist + mf.unitsInCm.ToString();
            lblUnits.Text = mf.isMetric ? "Metric" : "Imperial";

<<<<<<< HEAD
            lblSummaryVehicleName.Text = lblCurrentVehicle.Text = gStr.gsCurrent + ": "+ RegistrySettings.vehicleFileName;
=======
            labelCurrentVehicle.Text = gStr.gsCurrent + ": "+ RegistrySettings.vehicleFileName;
            lblSummaryVehicleName.Text = labelCurrentVehicle.Text;
>>>>>>> df7e5490

            lblTramWidth.Text = mf.isMetric ?
                ((Properties.Settings.Default.setTram_tramWidth).ToString() + " m") :
                ConvertMeterToFeet(Properties.Settings.Default.setTram_tramWidth);

            lblToolOffset.Text = (mf.isMetric ?
                (Properties.Settings.Default.setVehicle_toolOffset * mf.m2InchOrCm).ToString() :
                (Properties.Settings.Default.setVehicle_toolOffset * mf.m2InchOrCm).ToString("N1")) +
                mf.unitsInCm;

            lblOverlap.Text = (mf.isMetric ?
                (Properties.Settings.Default.setVehicle_toolOverlap * mf.m2InchOrCm).ToString() :
                (Properties.Settings.Default.setVehicle_toolOverlap * mf.m2InchOrCm).ToString("N1")) +
                mf.unitsInCm;

            lblLookahead.Text = Properties.Settings.Default.setVehicle_toolLookAheadOn.ToString() + " sec";
        }

        public string ConvertMeterToFeet(double meter)
        {
            double toFeet = meter * 3.28;
            string feetInch = Convert.ToString((int)toFeet) + "' ";
            double temp = Math.Round((toFeet - Math.Truncate(toFeet)) * 12, 0);
            feetInch += Convert.ToString(temp) + '"';
            return feetInch;
        }

        #region No Sub menu Buttons

        private void ClearNoSubBackgrounds()
        {
            btnTram.BackColor = SystemColors.GradientInactiveCaption;
            btnUTurn.BackColor = SystemColors.GradientInactiveCaption;
            btnDisplay.BackColor = SystemColors.GradientInactiveCaption;
            btnFeatureHides.BackColor = SystemColors.GradientInactiveCaption;
        }
        private void btnTram_Click(object sender, EventArgs e)
        {
            HideSubMenu();
            ClearNoSubBackgrounds();
            if (tab1.SelectedTab == tabTram)
            {
                tab1.SelectedTab = tabSummary;
            }
            else
            {
                tab1.SelectedTab = tabTram;
                btnTram.BackColor = SystemColors.GradientActiveCaption;
            }
        }

        private void btnUTurn_Click(object sender, EventArgs e)
        {
            HideSubMenu();
            ClearNoSubBackgrounds();
            if (tab1.SelectedTab == tabUTurn)
            {
                tab1.SelectedTab = tabSummary;
            }
            else
            {
                tab1.SelectedTab = tabUTurn;
                btnUTurn.BackColor = SystemColors.GradientActiveCaption;
            }
        }

        private void btnFeatureHides_Click(object sender, EventArgs e)
        {
            HideSubMenu();
            ClearNoSubBackgrounds();
            if (tab1.SelectedTab == tabBtns)
            {
                tab1.SelectedTab = tabSummary;
            }
            else
            {
                tab1.SelectedTab = tabBtns;
                btnFeatureHides.BackColor = SystemColors.GradientActiveCaption;
            }
        }

        private void btnDisplay_Click(object sender, EventArgs e)
        {
            HideSubMenu();
            ClearNoSubBackgrounds();
            if (tab1.SelectedTab == tabDisplay)
            {
                tab1.SelectedTab = tabSummary;
            }
            else
            {
                tab1.SelectedTab = tabDisplay;
                btnDisplay.BackColor = SystemColors.GradientActiveCaption;
            }
        }

        #endregion

        #region Vehicle Sub Menu Btns
        private void btnVehicle_Click(object sender, EventArgs e)
        {
            ShowSubMenu(panelVehicleSubMenu, btnVehicle);
            btnSubVehicleType.BackColor = SystemColors.GradientActiveCaption;
            UpdateSummary();
            UpdateVehicleListView();
        }

        private void ClearVehicleSubBackgrounds()
        {
            btnSubVehicleType.BackColor = SystemColors.GradientInactiveCaption;
            btnSubAntenna.BackColor = SystemColors.GradientInactiveCaption;
            btnSubDimensions.BackColor = SystemColors.GradientInactiveCaption;
            //btnSubGuidance.BackColor = SystemColors.GradientInactiveCaption;
        }
        private void btnSubVehicleType_Click(object sender, EventArgs e)
        {
            ClearVehicleSubBackgrounds();
            tab1.SelectedTab = tabVConfig;
            btnSubVehicleType.BackColor = SystemColors.GradientActiveCaption;
        }

        private void btnSubDimensions_Click(object sender, EventArgs e)
        {
            ClearVehicleSubBackgrounds();
            tab1.SelectedTab = tabVDimensions;
            btnSubDimensions.BackColor = SystemColors.GradientActiveCaption;
        }

        private void btnSubAntenna_Click(object sender, EventArgs e)
        {
            ClearVehicleSubBackgrounds();
            tab1.SelectedTab = tabVAntenna;
            btnSubAntenna.BackColor = SystemColors.GradientActiveCaption;
        }

        private void btnSubGuidance_Click(object sender, EventArgs e)
        {
            ClearVehicleSubBackgrounds();
            tab1.SelectedTab = tabVGuidance;
            //btnSubGuidance.BackColor = SystemColors.GradientActiveCaption;               
        }

        #endregion Region

        #region Tool Sub Menu
        private void btnTool_Click(object sender, EventArgs e)
        {
            ShowSubMenu(panelToolSubMenu, btnTool);
            btnSubToolType.BackColor=SystemColors.GradientActiveCaption;
            UpdateVehicleListView();
        }

        private void ClearToolSubBackgrounds()
        {
            btnSubToolType.BackColor = SystemColors.GradientInactiveCaption;
            btnSubHitch.BackColor = SystemColors.GradientInactiveCaption;
            btnSubSections.BackColor = SystemColors.GradientInactiveCaption;
            btnSubSwitches.BackColor = SystemColors.GradientInactiveCaption;
            btnSubToolSettings.BackColor = SystemColors.GradientInactiveCaption;
            btnSubToolOffset.BackColor = SystemColors.GradientInactiveCaption;
            btnSubPivot.BackColor = SystemColors.GradientInactiveCaption;
        }

        private void btnSubToolType_Click(object sender, EventArgs e)
        {
            ClearToolSubBackgrounds();
            tab1.SelectedTab = tabTConfig;
            btnSubToolType.BackColor = SystemColors.GradientActiveCaption;
        }

        private void btnSubHitch_Click(object sender, EventArgs e)
        {
            ClearToolSubBackgrounds();
            tab1.SelectedTab = tabTHitch;
            btnSubHitch.BackColor= SystemColors.GradientActiveCaption;
        }

        private void btnSubToolOffset_Click
            (object sender, EventArgs e)
        {
            ClearToolSubBackgrounds();
            tab1.SelectedTab = tabToolOffset;
            btnSubToolOffset.BackColor = SystemColors.GradientActiveCaption;
        }

        private void btnSubPivot_Click(object sender, EventArgs e)
        {
            ClearToolSubBackgrounds();
            tab1.SelectedTab = tabToolPivot;
            btnSubPivot.BackColor = SystemColors.GradientActiveCaption;
        }

        private void btnSubSections_Click(object sender, EventArgs e)
        {
            ClearToolSubBackgrounds();
            tab1.SelectedTab = tabTSections;
            btnSubSections.BackColor= SystemColors.GradientActiveCaption;
        }

        private void btnSubSwitches_Click(object sender, EventArgs e)
        {
            ClearToolSubBackgrounds();
            tab1.SelectedTab = tabTSwitches;
            btnSubSwitches .BackColor = SystemColors.GradientActiveCaption;
        }

        private void btnSubToolSettings_Click(object sender, EventArgs e)
        {
            ClearToolSubBackgrounds();
            tab1.SelectedTab = tabTSettings;
            btnSubToolSettings.BackColor = SystemColors.GradientActiveCaption;
        }
        #endregion

        #region SubMenu Data Sources

        private void ClearDataSubBackgrounds()
        {
            btnSubHeading.BackColor = SystemColors.GradientInactiveCaption;
            btnSubRoll.BackColor = SystemColors.GradientInactiveCaption;
        }
        private void btnDataSources_Click(object sender, EventArgs e)
        {
            ShowSubMenu(panelDataSourcesSubMenu, btnDataSources);
            btnSubHeading.BackColor=SystemColors.GradientActiveCaption;
            UpdateVehicleListView();
        }

        private void btnSubHeading_Click(object sender, EventArgs e)
        {
            ClearDataSubBackgrounds();
            tab1.SelectedTab = tabDHeading;
            btnSubHeading.BackColor=SystemColors.GradientActiveCaption;
        }

        private void btnSubRoll_Click(object sender, EventArgs e)
        {
            ClearDataSubBackgrounds();
            tab1.SelectedTab = tabDRoll;
            btnSubRoll.BackColor=SystemColors.GradientActiveCaption;
        }

        #endregion

        #region Module
        private void ClearMachineSubBackgrounds()
        {
            btnMachineModule.BackColor = SystemColors.GradientInactiveCaption;
            btnMachineRelay.BackColor = SystemColors.GradientInactiveCaption;
        }

        private void btnArduino_Click(object sender, EventArgs e)
        {
            ShowSubMenu(panelArduinoSubMenu, btnArduino);
            btnMachineModule.BackColor = SystemColors.GradientActiveCaption;
            UpdateVehicleListView();
        }

        private void btnMachineModule_Click(object sender, EventArgs e)
        {
            ClearMachineSubBackgrounds();
            tab1.SelectedTab = tabAMachine;
            btnMachineModule.BackColor = SystemColors.GradientActiveCaption;
        }

        private void btnMachineRelay_Click(object sender, EventArgs e)
        {
            ClearMachineSubBackgrounds();
            tab1.SelectedTab = tabRelay;
            btnMachineRelay.BackColor= SystemColors.GradientActiveCaption;
        }
        #endregion
    }
}<|MERGE_RESOLUTION|>--- conflicted
+++ resolved
@@ -72,12 +72,8 @@
             lblNudgeDistance.Text = snapDist + mf.unitsInCm.ToString();
             lblUnits.Text = mf.isMetric ? "Metric" : "Imperial";
 
-<<<<<<< HEAD
-            lblSummaryVehicleName.Text = lblCurrentVehicle.Text = gStr.gsCurrent + ": "+ RegistrySettings.vehicleFileName;
-=======
             labelCurrentVehicle.Text = gStr.gsCurrent + ": "+ RegistrySettings.vehicleFileName;
             lblSummaryVehicleName.Text = labelCurrentVehicle.Text;
->>>>>>> df7e5490
 
             lblTramWidth.Text = mf.isMetric ?
                 ((Properties.Settings.Default.setTram_tramWidth).ToString() + " m") :
