--- conflicted
+++ resolved
@@ -31,10 +31,5 @@
 // You can specify all the values or you can default the Build and Revision Numbers
 // by using the '*' as shown below:
 // [assembly: AssemblyVersion("1.0.*")]
-<<<<<<< HEAD
-[assembly: AssemblyVersion("6.4.4")]
-[assembly: AssemblyFileVersion("6.4.4")]
-=======
 [assembly: AssemblyVersion("6.5.0")]
-[assembly: AssemblyFileVersion("6.5.0")]
->>>>>>> a95b656c
+[assembly: AssemblyFileVersion("6.5.0")]