--- conflicted
+++ resolved
@@ -105,7 +105,7 @@
       <Value Profile="(Default)">False</Value>
     </Setting>
     <Setting Name="setDisplay_lineWidth" Type="System.Int32" Scope="User">
-      <Value Profile="(Default)">3</Value>
+      <Value Profile="(Default)">2</Value>
     </Setting>
     <Setting Name="setDisplay_panelSimLocation" Type="System.Drawing.Point" Scope="User">
       <Value Profile="(Default)">97, 600</Value>
@@ -773,15 +773,12 @@
     <Setting Name="setAS_deadZoneDelay" Type="System.Int32" Scope="User">
       <Value Profile="(Default)">5</Value>
     </Setting>
-<<<<<<< HEAD
-=======
     <Setting Name="setNozzleSettings" Type="AgOpenGPS.CNozzleSettings" Scope="User">
       <Value Profile="(Default)" />
     </Setting>
     <Setting Name="setApp_isNozzleApp" Type="System.Boolean" Scope="User">
       <Value Profile="(Default)">True</Value>
     </Setting>
->>>>>>> a95b656c
     <Setting Name="setTram_alpha" Type="System.Double" Scope="User">
       <Value Profile="(Default)">0.8</Value>
     </Setting>
