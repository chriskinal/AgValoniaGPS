﻿using System.Media;

namespace AgOpenGPS
{
    public class CSound
    {
        //sound objects - wave files in resources
        public readonly SoundPlayer sndBoundaryAlarm = new SoundPlayer(Properties.Resources.Alarm10);
        public readonly SoundPlayer sndUTurnTooClose = new SoundPlayer(Properties.Resources.TF012);

        public readonly SoundPlayer sndAutoSteerOn = new SoundPlayer(Properties.Resources.SteerOn);
        public readonly SoundPlayer sndAutoSteerOff = new SoundPlayer(Properties.Resources.SteerOff);
        public readonly SoundPlayer sndHydLiftUp = new SoundPlayer(Properties.Resources.HydUp);
        public readonly SoundPlayer sndHydLiftDn = new SoundPlayer(Properties.Resources.HydDown);
        public readonly SoundPlayer sndRTKAlarm = new SoundPlayer(Properties.Resources.rtk_lost);
        public readonly SoundPlayer sndSectionOn = new SoundPlayer(Properties.Resources.SectionOn);
        public readonly SoundPlayer sndSectionOff = new SoundPlayer(Properties.Resources.SectionOff);
<<<<<<< HEAD
        public readonly SoundPlayer sndHeadland = new SoundPlayer(Properties.Resources.Headland);
=======
        public readonly SoundPlayer sndRTKRecoverd = new SoundPlayer(Properties.Resources.rtk_back);
>>>>>>> bdf16489

        public bool isBoundAlarming, isRTKAlarming;
        public bool RTKWasAlarming = false;


        public bool isSteerSoundOn, isTurnSoundOn, isHydLiftSoundOn, isSectionsSoundOn;

        public bool isHydLiftChange;

        public CSound()
        {
            isSteerSoundOn = Properties.Settings.Default.setSound_isAutoSteerOn;
            isHydLiftSoundOn = Properties.Settings.Default.setSound_isHydLiftOn;
            isTurnSoundOn = Properties.Settings.Default.setSound_isUturnOn;
            isSectionsSoundOn = Properties.Settings.Default.setSound_isSectionsOn;
        }
    }
}<|MERGE_RESOLUTION|>--- conflicted
+++ resolved
@@ -15,11 +15,9 @@
         public readonly SoundPlayer sndRTKAlarm = new SoundPlayer(Properties.Resources.rtk_lost);
         public readonly SoundPlayer sndSectionOn = new SoundPlayer(Properties.Resources.SectionOn);
         public readonly SoundPlayer sndSectionOff = new SoundPlayer(Properties.Resources.SectionOff);
-<<<<<<< HEAD
         public readonly SoundPlayer sndHeadland = new SoundPlayer(Properties.Resources.Headland);
-=======
         public readonly SoundPlayer sndRTKRecoverd = new SoundPlayer(Properties.Resources.rtk_back);
->>>>>>> bdf16489
+
 
         public bool isBoundAlarming, isRTKAlarming;
         public bool RTKWasAlarming = false;
