--- conflicted
+++ resolved
@@ -1442,25 +1442,6 @@
         //Duh.... What does this do....
         public void DrawYouTurn()
         {
-<<<<<<< HEAD
-=======
-            {
-                //GL.PointSize(8);
-                //GL.Begin(PrimitiveType.Points);
-                //{
-                //    GL.Color3(0.95f, 0.905f, 0.05f);
-
-                //    GL.Vertex3(goalPointYT.easting, goalPointYT.northing, 0);
-                //    //GL.Vertex3(crossingCurvePoint.easting, crossingCurvePoint.northing, 0);
-                //    //GL.Color3(0.05f, 9, 0.05f);
-                //    //GL.Vertex3(crossingTurnLinePoint.easting, crossingTurnLinePoint.northing, 0);
-                //}
-                //GL.End();
-
-                int ptCount = ytList.Count;
-                if (ptCount < 3) return;
-                GL.PointSize(mf.ABLine.lineWidth);
->>>>>>> 70d2a598
 
             int ptCount = ytList.Count;
             if (ptCount < 3) return;
