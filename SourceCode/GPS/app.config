﻿<?xml version="1.0" encoding="utf-8" ?>
<configuration>
    <configSections>
        <sectionGroup name="userSettings" type="System.Configuration.UserSettingsGroup, System, Version=4.0.0.0, Culture=neutral, PublicKeyToken=b77a5c561934e089" >
            <section name="AgOpenGPS.Properties.Settings" type="System.Configuration.ClientSettingsSection, System, Version=4.0.0.0, Culture=neutral, PublicKeyToken=b77a5c561934e089" allowExeDefinition="MachineToLocalUser" requirePermission="false" />
        </sectionGroup>
    </configSections>
    <userSettings>
        <AgOpenGPS.Properties.Settings>
            <setting name="setWindow_Location" serializeAs="String">
                <value>30, 30</value>
            </setting>
            <setting name="setWindow_Size" serializeAs="String">
                <value>1005, 730</value>
            </setting>
            <setting name="setWindow_Maximized" serializeAs="String">
                <value>False</value>
            </setting>
            <setting name="setWindow_Minimized" serializeAs="String">
                <value>False</value>
            </setting>
            <setting name="setDisplay_triangleResolution" serializeAs="String">
                <value>1</value>
            </setting>
            <setting name="setMenu_isMetric" serializeAs="String">
                <value>True</value>
            </setting>
            <setting name="setMenu_isGridOn" serializeAs="String">
                <value>True</value>
            </setting>
            <setting name="setMenu_isLightbarOn" serializeAs="String">
                <value>True</value>
            </setting>
            <setting name="setF_CurrentDir" serializeAs="String">
                <value />
            </setting>
            <setting name="setF_isWorkSwitchEnabled" serializeAs="String">
                <value>False</value>
            </setting>
            <setting name="setIMU_pitchZeroX16" serializeAs="String">
                <value>0</value>
            </setting>
            <setting name="setIMU_rollZero" serializeAs="String">
                <value>0</value>
            </setting>
            <setting name="setF_minHeadingStepDistance" serializeAs="String">
                <value>0.5</value>
            </setting>
            <setting name="setAS_lowSteerPWM" serializeAs="String">
                <value>30</value>
            </setting>
            <setting name="setAS_wasOffset" serializeAs="String">
                <value>3</value>
            </setting>
            <setting name="setF_UserTotalArea" serializeAs="String">
                <value>0</value>
            </setting>
            <setting name="setAS_minSteerPWM" serializeAs="String">
                <value>25</value>
            </setting>
            <setting name="setF_boundaryTriggerDistance" serializeAs="String">
                <value>1</value>
            </setting>
            <setting name="setAS_highSteerPWM" serializeAs="String">
                <value>180</value>
            </setting>
            <setting name="setMenu_isSideGuideLines" serializeAs="String">
                <value>False</value>
            </setting>
            <setting name="setAS_countsPerDegree" serializeAs="String">
                <value>110</value>
            </setting>
            <setting name="setMenu_isPureOn" serializeAs="String">
                <value>True</value>
            </setting>
            <setting name="setMenu_isSimulatorOn" serializeAs="String">
                <value>True</value>
            </setting>
            <setting name="setMenu_isSkyOn" serializeAs="String">
                <value>True</value>
            </setting>
            <setting name="setF_culture" serializeAs="String">
                <value>en</value>
            </setting>
            <setting name="setF_workingDirectory" serializeAs="String">
                <value>Default</value>
            </setting>
            <setting name="setDisplay_lightbarCmPerPixel" serializeAs="String">
                <value>5</value>
            </setting>
            <setting name="setGPS_fixFromWhichSentence" serializeAs="String">
                <value>GGA</value>
            </setting>
            <setting name="setGPS_headingFromWhichSource" serializeAs="String">
                <value>Fix</value>
            </setting>
            <setting name="setGPS_SimLatitude" serializeAs="String">
                <value>53.4360564</value>
            </setting>
            <setting name="setGPS_SimLongitude" serializeAs="String">
                <value>-111.160047</value>
            </setting>
            <setting name="setAS_snapDistance" serializeAs="String">
                <value>20</value>
            </setting>
            <setting name="setF_isWorkSwitchManualSections" serializeAs="String">
                <value>False</value>
            </setting>
            <setting name="setAS_isAutoSteerAutoOn" serializeAs="String">
                <value>False</value>
            </setting>
            <setting name="setDisplay_lineWidth" serializeAs="String">
                <value>3</value>
            </setting>
            <setting name="setDisplay_panelSimLocation" serializeAs="String">
                <value>97, 600</value>
            </setting>
            <setting name="setTram_tramWidth" serializeAs="String">
                <value>24</value>
            </setting>
            <setting name="setTram_snapAdj" serializeAs="String">
                <value>1</value>
            </setting>
            <setting name="setTram_passes" serializeAs="String">
                <value>1</value>
            </setting>
            <setting name="setTram_offset" serializeAs="String">
                <value>0</value>
            </setting>
            <setting name="setMenu_isOGLZoomOn" serializeAs="String">
                <value>0</value>
            </setting>
            <setting name="setMenu_isCompassOn" serializeAs="String">
                <value>True</value>
            </setting>
            <setting name="setMenu_isSpeedoOn" serializeAs="String">
                <value>False</value>
            </setting>
            <setting name="setDisplay_colorDayFrame" serializeAs="String">
                <value>210, 210, 230</value>
            </setting>
            <setting name="setDisplay_colorNightFrame" serializeAs="String">
                <value>50, 50, 65</value>
            </setting>
            <setting name="setDisplay_colorSectionsDay" serializeAs="String">
                <value>27, 151, 160</value>
            </setting>
            <setting name="setDisplay_colorFieldDay" serializeAs="String">
                <value>100, 100, 125</value>
            </setting>
            <setting name="setDisplay_isDayMode" serializeAs="String">
                <value>True</value>
            </setting>
            <setting name="setDisplay_colorSectionsNight" serializeAs="String">
                <value>27, 100, 100</value>
            </setting>
            <setting name="setDisplay_colorFieldNight" serializeAs="String">
                <value>60, 60, 60</value>
            </setting>
            <setting name="setDisplay_isAutoDayNight" serializeAs="String">
                <value>False</value>
            </setting>
            <setting name="setDisplay_customColors" serializeAs="String">
                <value>-62208,-12299010,-16190712,-1505559,-3621034,-16712458,-7330570,-1546731,-24406,-3289866,-2756674,-538377,-134768,-4457734,-1848839,-530985</value>
            </setting>
            <setting name="setDisplay_isTermsAccepted" serializeAs="String">
                <value>False</value>
            </setting>
            <setting name="setGPS_isRTK" serializeAs="String">
                <value>False</value>
            </setting>
            <setting name="setDisplay_isStartFullScreen" serializeAs="String">
                <value>False</value>
            </setting>
            <setting name="setDisplay_isKeyboardOn" serializeAs="String">
                <value>True</value>
            </setting>
            <setting name="setIMU_rollFilter" serializeAs="String">
                <value>0</value>
            </setting>
            <setting name="setAS_uTurnSmoothing" serializeAs="String">
                <value>14</value>
            </setting>
            <setting name="setIMU_invertRoll" serializeAs="String">
                <value>False</value>
            </setting>
            <setting name="setAS_ackerman" serializeAs="String">
                <value>100</value>
            </setting>
            <setting name="setF_isWorkSwitchActiveLow" serializeAs="String">
                <value>True</value>
            </setting>
            <setting name="setAS_Kp" serializeAs="String">
                <value>50</value>
            </setting>
            <setting name="setSound_isUturnOn" serializeAs="String">
                <value>True</value>
            </setting>
            <setting name="setSound_isHydLiftOn" serializeAs="String">
                <value>True</value>
            </setting>
            <setting name="setDisplay_colorTextNight" serializeAs="String">
                <value>230, 230, 230</value>
            </setting>
            <setting name="setDisplay_colorTextDay" serializeAs="String">
                <value>10, 10, 20</value>
            </setting>
            <setting name="setTram_isTramOnBackBuffer" serializeAs="String">
                <value>True</value>
            </setting>
            <setting name="setDisplay_camZoom" serializeAs="String">
                <value>9</value>
            </setting>
            <setting name="setDisplay_colorVehicle" serializeAs="String">
                <value>White</value>
            </setting>
            <setting name="setDisplay_vehicleOpacity" serializeAs="String">
                <value>100</value>
            </setting>
            <setting name="setDisplay_isVehicleImage" serializeAs="String">
                <value>True</value>
            </setting>
            <setting name="setIMU_isHeadingCorrectionFromAutoSteer" serializeAs="String">
                <value>False</value>
            </setting>
            <setting name="setDisplay_isTextureOn" serializeAs="String">
                <value>True</value>
            </setting>
            <setting name="setAB_lineLength" serializeAs="String">
                <value>1600</value>
            </setting>
            <setting name="SetGPS_udpWatchMsec" serializeAs="String">
                <value>50</value>
            </setting>
            <setting name="setF_isSteerWorkSwitchManualSections" serializeAs="String">
                <value>False</value>
            </setting>
            <setting name="setAS_isConstantContourOn" serializeAs="String">
                <value>False</value>
            </setting>
            <setting name="setAS_guidanceLookAheadTime" serializeAs="String">
                <value>2.5</value>
            </setting>
            <setting name="setIMU_isDualAsIMU" serializeAs="String">
                <value>False</value>
            </setting>
            <setting name="setAS_sideHillComp" serializeAs="String">
                <value>0</value>
            </setting>
            <setting name="setIMU_isReverseOn" serializeAs="String">
                <value>True</value>
            </setting>
            <setting name="setGPS_forwardComp" serializeAs="String">
                <value>0.15</value>
            </setting>
            <setting name="setGPS_reverseComp" serializeAs="String">
                <value>0.3</value>
            </setting>
            <setting name="setGPS_ageAlarm" serializeAs="String">
                <value>20</value>
            </setting>
            <setting name="setGPS_isRTK_KillAutoSteer" serializeAs="String">
                <value>False</value>
            </setting>
            <setting name="setColor_sec01" serializeAs="String">
                <value>249, 22, 10</value>
            </setting>
            <setting name="setColor_sec02" serializeAs="String">
                <value>68, 84, 254</value>
            </setting>
            <setting name="setColor_sec03" serializeAs="String">
                <value>8, 243, 8</value>
            </setting>
            <setting name="setColor_sec04" serializeAs="String">
                <value>233, 6, 233</value>
            </setting>
            <setting name="setColor_sec05" serializeAs="String">
                <value>200, 191, 86</value>
            </setting>
            <setting name="setColor_sec06" serializeAs="String">
                <value>0, 252, 246</value>
            </setting>
            <setting name="setColor_sec07" serializeAs="String">
                <value>144, 36, 246</value>
            </setting>
            <setting name="setColor_sec08" serializeAs="String">
                <value>232, 102, 21</value>
            </setting>
            <setting name="setColor_sec09" serializeAs="String">
                <value>255, 160, 170</value>
            </setting>
            <setting name="setColor_sec10" serializeAs="String">
                <value>205, 204, 246</value>
            </setting>
            <setting name="setColor_sec11" serializeAs="String">
                <value>213, 239, 190</value>
            </setting>
            <setting name="setColor_sec12" serializeAs="String">
                <value>247, 200, 247</value>
            </setting>
            <setting name="setColor_sec13" serializeAs="String">
                <value>253, 241, 144</value>
            </setting>
            <setting name="setColor_sec14" serializeAs="String">
                <value>187, 250, 250</value>
            </setting>
            <setting name="setColor_sec15" serializeAs="String">
                <value>227, 201, 249</value>
            </setting>
            <setting name="setColor_sec16" serializeAs="String">
                <value>247, 229, 215</value>
            </setting>
            <setting name="setColor_isMultiColorSections" serializeAs="String">
                <value>False</value>
            </setting>
            <setting name="setDisplay_customSectionColors" serializeAs="String">
                <value>-62208,-12299010,-16190712,-1505559,-3621034,-16712458,-7330570,-1546731,-24406,-3289866,-2756674,-538377,-134768,-4457734,-1848839,-530985</value>
            </setting>
            <setting name="setBrand_TBrand" serializeAs="String">
                <value>AGOpenGPS</value>
            </setting>
            <setting name="setHeadland_isSectionControlled" serializeAs="String">
                <value>True</value>
            </setting>
            <setting name="setSound_isAutoSteerOn" serializeAs="String">
                <value>True</value>
            </setting>
            <setting name="setRelay_pinConfig" serializeAs="String">
                <value>1,2,3,0,0,0,0,0,0,0,0,0,0,0,0,0,0,0,0,0,0,0,0,0</value>
            </setting>
            <setting name="setDisplay_camSmooth" serializeAs="String">
                <value>50</value>
            </setting>
            <setting name="setGPS_dualHeadingOffset" serializeAs="String">
                <value>0</value>
            </setting>
            <setting name="setF_isSteerWorkSwitchEnabled" serializeAs="String">
                <value>False</value>
            </setting>
            <setting name="setF_isRemoteWorkSystemOn" serializeAs="String">
                <value>False</value>
            </setting>
            <setting name="setDisplay_isAutoStartAgIO" serializeAs="String">
                <value>True</value>
            </setting>
            <setting name="setAS_ModeXTE" serializeAs="String">
                <value>0.1</value>
            </setting>
            <setting name="setAS_ModeTime" serializeAs="String">
                <value>1</value>
            </setting>
            <setting name="setVehicle_toolWidth" serializeAs="String">
                <value>4</value>
            </setting>
            <setting name="setVehicle_toolOverlap" serializeAs="String">
                <value>0</value>
            </setting>
            <setting name="setTool_toolTrailingHitchLength" serializeAs="String">
                <value>-2.5</value>
            </setting>
            <setting name="setVehicle_numSections" serializeAs="String">
                <value>3</value>
            </setting>
            <setting name="setSection_position1" serializeAs="String">
                <value>-2</value>
            </setting>
            <setting name="setSection_position2" serializeAs="String">
                <value>-1</value>
            </setting>
            <setting name="setSection_position3" serializeAs="String">
                <value>1</value>
            </setting>
            <setting name="setSection_position4" serializeAs="String">
                <value>2</value>
            </setting>
            <setting name="setSection_position5" serializeAs="String">
                <value>0</value>
            </setting>
            <setting name="setSection_position6" serializeAs="String">
                <value>0</value>
            </setting>
            <setting name="setSection_position7" serializeAs="String">
                <value>0</value>
            </setting>
            <setting name="setSection_position8" serializeAs="String">
                <value>0</value>
            </setting>
            <setting name="setSection_position9" serializeAs="String">
                <value>0</value>
            </setting>
            <setting name="setSection_position10" serializeAs="String">
                <value>0</value>
            </setting>
            <setting name="setSection_position11" serializeAs="String">
                <value>0</value>
            </setting>
            <setting name="setSection_position12" serializeAs="String">
                <value>0</value>
            </setting>
            <setting name="setSection_position13" serializeAs="String">
                <value>0</value>
            </setting>
            <setting name="setSection_position14" serializeAs="String">
                <value>0</value>
            </setting>
            <setting name="setSection_position15" serializeAs="String">
                <value>0</value>
            </setting>
            <setting name="setSection_position16" serializeAs="String">
                <value>0</value>
            </setting>
            <setting name="setSection_position17" serializeAs="String">
                <value>0</value>
            </setting>
            <setting name="purePursuitIntegralGainAB" serializeAs="String">
                <value>0</value>
            </setting>
            <setting name="set_youMoveDistance" serializeAs="String">
                <value>0.25</value>
            </setting>
            <setting name="setVehicle_antennaHeight" serializeAs="String">
                <value>3</value>
            </setting>
            <setting name="setVehicle_toolLookAheadOn" serializeAs="String">
                <value>1</value>
            </setting>
            <setting name="setTool_isToolTrailing" serializeAs="String">
                <value>True</value>
            </setting>
            <setting name="setVehicle_toolOffset" serializeAs="String">
                <value>0</value>
            </setting>
            <setting name="setTool_isToolRearFixed" serializeAs="String">
                <value>False</value>
            </setting>
            <setting name="setVehicle_antennaPivot" serializeAs="String">
                <value>0.1</value>
            </setting>
            <setting name="setVehicle_wheelbase" serializeAs="String">
                <value>2.8</value>
            </setting>
            <setting name="setVehicle_hitchLength" serializeAs="String">
                <value>-1</value>
            </setting>
            <setting name="setVehicle_toolLookAheadOff" serializeAs="String">
                <value>0.5</value>
            </setting>
            <setting name="setVehicle_isPivotBehindAntenna" serializeAs="String">
                <value>True</value>
            </setting>
            <setting name="setVehicle_isSteerAxleAhead" serializeAs="String">
                <value>True</value>
            </setting>
            <setting name="setVehicle_vehicleName" serializeAs="String">
                <value>Default Vehicle</value>
            </setting>
            <setting name="setVehicle_slowSpeedCutoff" serializeAs="String">
                <value>0.5</value>
            </setting>
            <setting name="setVehicle_tankTrailingHitchLength" serializeAs="String">
                <value>3</value>
            </setting>
            <setting name="setVehicle_minCoverage" serializeAs="String">
                <value>100</value>
            </setting>
            <setting name="setVehicle_goalPointLookAhead" serializeAs="String">
                <value>3</value>
            </setting>
            <setting name="setVehicle_maxAngularVelocity" serializeAs="String">
                <value>0.64</value>
            </setting>
            <setting name="setVehicle_maxSteerAngle" serializeAs="String">
                <value>30</value>
            </setting>
            <setting name="set_youTurnExtensionLength" serializeAs="String">
                <value>20</value>
            </setting>
            <setting name="set_youToolWidths" serializeAs="String">
                <value>2</value>
            </setting>
            <setting name="setVehicle_minTurningRadius" serializeAs="String">
                <value>8.1</value>
            </setting>
            <setting name="setVehicle_antennaOffset" serializeAs="String">
                <value>0</value>
            </setting>
            <setting name="set_youTurnDistanceFromBoundary" serializeAs="String">
                <value>2</value>
            </setting>
            <setting name="setVehicle_lookAheadMinimum" serializeAs="String">
                <value>2</value>
            </setting>
            <setting name="setVehicle_goalPointLookAheadMult" serializeAs="String">
                <value>1</value>
            </setting>
            <setting name="stanleyDistanceErrorGain" serializeAs="String">
                <value>1</value>
            </setting>
            <setting name="stanleyHeadingErrorGain" serializeAs="String">
                <value>1</value>
            </setting>
            <setting name="setVehicle_isStanleyUsed" serializeAs="String">
                <value>False</value>
            </setting>
            <setting name="setTram_BasedOn" serializeAs="String">
                <value>0</value>
            </setting>
            <setting name="setTram_Skips" serializeAs="String">
                <value>0</value>
            </setting>
            <setting name="setTool_isToolTBT" serializeAs="String">
                <value>False</value>
            </setting>
            <setting name="setVehicle_vehicleType" serializeAs="String">
                <value>0</value>
            </setting>
            <setting name="set_youSkipWidth" serializeAs="String">
                <value>1</value>
            </setting>
            <setting name="setArdSteer_setting1" serializeAs="String">
                <value>0</value>
            </setting>
            <setting name="setArdSteer_minSpeed" serializeAs="String">
                <value>0</value>
            </setting>
            <setting name="setArdSteer_maxSpeed" serializeAs="String">
                <value>20</value>
            </setting>
            <setting name="setArdSteer_setting0" serializeAs="String">
                <value>56</value>
            </setting>
            <setting name="setVehicle_hydraulicLiftLookAhead" serializeAs="String">
                <value>2</value>
            </setting>
            <setting name="setVehicle_isMachineControlToAutoSteer" serializeAs="String">
                <value>False</value>
            </setting>
            <setting name="setArdSteer_maxPulseCounts" serializeAs="String">
                <value>3</value>
            </setting>
            <setting name="setArdMac_hydRaiseTime" serializeAs="String">
                <value>3</value>
            </setting>
            <setting name="setArdMac_hydLowerTime" serializeAs="String">
                <value>4</value>
            </setting>
            <setting name="setArdMac_isHydEnabled" serializeAs="String">
                <value>0</value>
            </setting>
            <setting name="setTool_defaultSectionWidth" serializeAs="String">
                <value>2</value>
            </setting>
            <setting name="setVehicle_toolOffDelay" serializeAs="String">
                <value>0</value>
            </setting>
            <setting name="setArdMac_setting0" serializeAs="String">
                <value>0</value>
            </setting>
            <setting name="setArdSteer_setting2" serializeAs="String">
                <value>0</value>
            </setting>
            <setting name="stanleyIntegralDistanceAwayTriggerAB" serializeAs="String">
                <value>0.25</value>
            </setting>
            <setting name="setTool_isToolFront" serializeAs="String">
                <value>False</value>
            </setting>
            <setting name="setVehicle_trackWidth" serializeAs="String">
                <value>1.9</value>
            </setting>
            <setting name="setArdMac_isDanfoss" serializeAs="String">
                <value>False</value>
            </setting>
            <setting name="stanleyIntegralGainAB" serializeAs="String">
                <value>0</value>
            </setting>
            <setting name="setSection_isFast" serializeAs="String">
                <value>False</value>
            </setting>
            <setting name="setArdMac_user1" serializeAs="String">
                <value>1</value>
            </setting>
            <setting name="setArdMac_user2" serializeAs="String">
                <value>2</value>
            </setting>
            <setting name="setArdMac_user3" serializeAs="String">
                <value>3</value>
            </setting>
            <setting name="setArdMac_user4" serializeAs="String">
                <value>4</value>
            </setting>
            <setting name="setVehicle_panicStopSpeed" serializeAs="String">
                <value>0</value>
            </setting>
            <setting name="setAS_ModeMultiplierStanley" serializeAs="String">
                <value>0.6</value>
            </setting>
            <setting name="setDisplay_brightness" serializeAs="String">
                <value>40</value>
            </setting>
            <setting name="set_youTurnRadius" serializeAs="String">
                <value>8.1</value>
            </setting>
            <setting name="setDisplay_brightnessSystem" serializeAs="String">
                <value>40</value>
            </setting>
            <setting name="setTool_isSectionsNotZones" serializeAs="String">
                <value>True</value>
            </setting>
            <setting name="setTool_numSectionsMulti" serializeAs="String">
                <value>20</value>
            </setting>
            <setting name="setTool_zones" serializeAs="String">
                <value>2,10,20,0,0,0,0,0,0</value>
            </setting>
            <setting name="setTool_sectionWidthMulti" serializeAs="String">
                <value>0.5</value>
            </setting>
            <setting name="setDisplay_isBrightnessOn" serializeAs="String">
                <value>False</value>
            </setting>
            <setting name="setKey_hotkeys" serializeAs="String">
                <value>ACFGMNPTYVW12345678</value>
            </setting>
            <setting name="setVehicle_goalPointLookAheadHold" serializeAs="String">
                <value>3</value>
            </setting>
            <setting name="setTool_isSectionOffWhenOut" serializeAs="String">
                <value>True</value>
            </setting>
            <setting name="set_uTurnStyle" serializeAs="String">
                <value>0</value>
            </setting>
            <setting name="setGPS_minimumStepLimit" serializeAs="String">
                <value>0.05</value>
            </setting>
            <setting name="setAS_isSteerInReverse" serializeAs="String">
                <value>False</value>
            </setting>
            <setting name="setAS_functionSpeedLimit" serializeAs="String">
                <value>12</value>
            </setting>
            <setting name="setAS_maxSteerSpeed" serializeAs="String">
                <value>15</value>
            </setting>
            <setting name="setAS_minSteerSpeed" serializeAs="String">
                <value>0</value>
            </setting>
            <setting name="setBrand_HBrand" serializeAs="String">
                <value>AgOpenGPS</value>
            </setting>
            <setting name="setBrand_WDBrand" serializeAs="String">
                <value>AgOpenGPS</value>
            </setting>
            <setting name="setIMU_fusionWeight2" serializeAs="String">
                <value>0.06</value>
            </setting>
            <setting name="setDisplay_isSvennArrowOn" serializeAs="String">
                <value>False</value>
            </setting>
            <setting name="setTool_isTramOuterInverted" serializeAs="String">
                <value>False</value>
            </setting>
            <setting name="setJobMenu_location" serializeAs="String">
                <value>200, 200</value>
            </setting>
            <setting name="setJobMenu_size" serializeAs="String">
                <value>640, 530</value>
            </setting>
            <setting name="setWindow_steerSettingsLocation" serializeAs="String">
                <value>40, 40</value>
            </setting>
            <setting name="setWindow_buildTracksLocation" serializeAs="String">
                <value>40, 40</value>
            </setting>
            <setting name="setTool_trailingToolToPivotLength" serializeAs="String">
                <value>0</value>
            </setting>
            <setting name="setWindow_formNudgeLocation" serializeAs="String">
                <value>200, 200</value>
            </setting>
            <setting name="setWindow_formNudgeSize" serializeAs="String">
                <value>200, 400</value>
            </setting>
            <setting name="setAS_snapDistanceRef" serializeAs="String">
                <value>5</value>
            </setting>
            <setting name="setDisplay_buttonOrder" serializeAs="String">
                <value>0,1,2,3,4,5,6,7</value>
            </setting>
            <setting name="setDisplay_camPitch" serializeAs="String">
                <value>-62</value>
            </setting>
            <setting name="setWindow_abDrawSize" serializeAs="String">
                <value>1022, 742</value>
            </setting>
            <setting name="setWindow_HeadlineSize" serializeAs="String">
                <value>1022, 742</value>
            </setting>
            <setting name="setWindow_HeadAcheSize" serializeAs="String">
                <value>1022, 742</value>
            </setting>
            <setting name="setWindow_MapBndSize" serializeAs="String">
                <value>1022, 742</value>
            </setting>
            <setting name="setWindow_BingMapSize" serializeAs="String">
                <value>965, 700</value>
            </setting>
            <setting name="setWindow_BingZoom" serializeAs="String">
                <value>15</value>
            </setting>
            <setting name="setWindow_RateMapSize" serializeAs="String">
                <value>1022, 742</value>
            </setting>
            <setting name="setWindow_RateMapZoom" serializeAs="String">
                <value>15</value>
            </setting>
            <setting name="setWindow_QuickABLocation" serializeAs="String">
                <value>100, 100</value>
            </setting>
            <setting name="setDisplay_isLogElevation" serializeAs="String">
                <value>False</value>
            </setting>
            <setting name="setSound_isSectionsOn" serializeAs="String">
                <value>True</value>
            </setting>
            <setting name="setGPS_dualReverseDetectionDistance" serializeAs="String">
                <value>0.25</value>
            </setting>
            <setting name="setTool_isDisplayTramControl" serializeAs="String">
                <value>True</value>
            </setting>
            <setting name="setAS_uTurnCompensation" serializeAs="String">
                <value>1</value>
            </setting>
            <setting name="setWindow_gridSize" serializeAs="String">
                <value>400, 400</value>
            </setting>
            <setting name="setWindow_gridLocation" serializeAs="String">
                <value>20, 20</value>
            </setting>
            <setting name="setWindow_isKioskMode" serializeAs="String">
                <value>False</value>
            </setting>
            <setting name="setDisplay_isAutoOffAgIO" serializeAs="String">
                <value>True</value>
            </setting>
            <setting name="setWindow_isShutdownComputer" serializeAs="String">
                <value>False</value>
            </setting>
            <setting name="setDisplay_isShutdownWhenNoPower" serializeAs="String">
                <value>False</value>
            </setting>
            <setting name="setDisplay_isHardwareMessages" serializeAs="String">
                <value>False</value>
            </setting>
            <setting name="setGPS_jumpFixAlarmDistance" serializeAs="String">
                <value>0</value>
            </setting>
            <setting name="setAS_deadZoneDistance" serializeAs="String">
                <value>1</value>
            </setting>
            <setting name="setAS_deadZoneHeading" serializeAs="String">
                <value>10</value>
            </setting>
            <setting name="setMenu_isLightbarNotSteerBar" serializeAs="String">
                <value>False</value>
            </setting>
            <setting name="setTool_isDirectionMarkers" serializeAs="String">
                <value>True</value>
            </setting>
            <setting name="setAS_numGuideLines" serializeAs="String">
                <value>10</value>
            </setting>
            <setting name="setAS_deadZoneDelay" serializeAs="String">
                <value>5</value>
            </setting>
<<<<<<< HEAD
=======
            <setting name="setApp_isNozzleApp" serializeAs="String">
                <value>True</value>
            </setting>
>>>>>>> a95b656c
            <setting name="setTram_alpha" serializeAs="String">
                <value>0.8</value>
            </setting>
        </AgOpenGPS.Properties.Settings>
    </userSettings>
</configuration><|MERGE_RESOLUTION|>--- conflicted
+++ resolved
@@ -110,7 +110,7 @@
                 <value>False</value>
             </setting>
             <setting name="setDisplay_lineWidth" serializeAs="String">
-                <value>3</value>
+                <value>2</value>
             </setting>
             <setting name="setDisplay_panelSimLocation" serializeAs="String">
                 <value>97, 600</value>
@@ -775,12 +775,9 @@
             <setting name="setAS_deadZoneDelay" serializeAs="String">
                 <value>5</value>
             </setting>
-<<<<<<< HEAD
-=======
             <setting name="setApp_isNozzleApp" serializeAs="String">
                 <value>True</value>
             </setting>
->>>>>>> a95b656c
             <setting name="setTram_alpha" serializeAs="String">
                 <value>0.8</value>
             </setting>
