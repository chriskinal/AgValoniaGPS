﻿using System;
using System.Drawing;
using System.Net;
using System.Net.Sockets;
using System.Text;
using System.Windows.Forms;

namespace AgIO
{
    public class CTraffic
    {
        public int cntrPGNFromAOG = 0;
        public int cntrPGNToAOG = 0;
     
        public int cntrGPSIn = 0;
        public int cntrGPSInBytes = 0;
        public int cntrGPSOut = 0;

        public int cntrIMUOut = 0;

        public int cntrSteerIn = 0;
        public int cntrSteerOut = 0;

        public int cntrMachineIn = 0;
        public int cntrMachineOut = 0;

        public uint helloFromMachine = 99, helloFromAutoSteer = 99, helloFromIMU = 99;
    }

    public partial class FormLoop
    {
        // loopback Socket
        private Socket loopBackSocket;
        private EndPoint endPointLoopBack = new IPEndPoint(IPAddress.Loopback, 0);

        // UDP Socket
        private Socket UDPSocket;
        private EndPoint endPointUDP = new IPEndPoint(IPAddress.Any, 0);
        
        public bool isUDPNetworkConnected;

        //2 endpoints for local and 2 udp
        private IPEndPoint epAgOpen = new IPEndPoint(IPAddress.Parse("127.255.255.255"), 15555);
        private IPEndPoint epAgVR = new IPEndPoint(IPAddress.Parse("127.255.255.255"), 16666);
        public IPEndPoint epModule = new IPEndPoint(IPAddress.Parse(
                Properties.Settings.Default.etIP_SubnetOne.ToString() + "." +
                Properties.Settings.Default.etIP_SubnetTwo.ToString() + "." +
                Properties.Settings.Default.etIP_SubnetThree.ToString() + ".255"), 8888);
        private IPEndPoint epNtrip;

        public IPEndPoint epModuleSet = new IPEndPoint(IPAddress.Parse("255.255.255.255"), 8888);

        //class for counting bytes
        public CTraffic traffic = new CTraffic();

        //scan results placed here
        public string scanReturn = "Scanning...";
        
        // Data stream
        private byte[] buffer = new byte[1024];

        //used to send communication check pgn= C8 or 200
        private byte[] helloFromAgIO = { 0x80, 0x81, 0x7F, 200, 3, 56, 0, 0, 0x47 };

        public IPAddress ipCurrent;
        //initialize loopback and udp network
        public void LoadUDPNetwork()
        {
            bool isFound = false;

            helloFromAgIO[5] = 56;
            lblIP.Text = "";

            try //udp network
            {
                foreach (IPAddress IPA in Dns.GetHostAddresses(Dns.GetHostName()))
                {
                    if (IPA.AddressFamily == AddressFamily.InterNetwork)
                    {
                        string  data = IPA.ToString();
                        isFound = true;
                        lblIP.Text += IPA.ToString() + "\r\n";
                    }
                }

                // Initialise the socket
                UDPSocket = new Socket(AddressFamily.InterNetwork, SocketType.Dgram, ProtocolType.Udp);
                UDPSocket.SetSocketOption(SocketOptionLevel.Socket, SocketOptionName.Broadcast, true);
                UDPSocket.Bind(new IPEndPoint(IPAddress.Any, 9999));
                UDPSocket.BeginReceiveFrom(buffer, 0, buffer.Length, SocketFlags.None, ref endPointUDP,
                    new AsyncCallback(ReceiveDataUDPAsync), null);

                isUDPNetworkConnected = true;
                btnUDP.BackColor = Color.LimeGreen;

                //if (!isFound)
                //{
                //    MessageBox.Show("Network Address of Modules -> " + Properties.Settings.Default.setIP_localAOG+"[2 - 254] May not exist. \r\n"
                //    + "Are you sure ethernet is connected?\r\n" + "Go to UDP Settings to fix.\r\n\r\n", "Network Connection Error",
                //    MessageBoxButtons.OK, MessageBoxIcon.Error);
                //    //btnUDP.BackColor = Color.Red;
                //    lblIP.Text = "Not Connected";
                //}
            }
            catch (Exception e)
            {
                //WriteErrorLog("UDP Server" + e);
                MessageBox.Show(e.Message, "Serious Network Connection Error",
                    MessageBoxButtons.OK, MessageBoxIcon.Error);
                btnUDP.BackColor = Color.Red;
                lblIP.Text = "Error";
            }
        }

        private void LoadLoopback()
        { 
            try //loopback
            {
                loopBackSocket = new Socket(AddressFamily.InterNetwork, SocketType.Dgram, ProtocolType.Udp);
                loopBackSocket.SetSocketOption(SocketOptionLevel.Socket, SocketOptionName.Broadcast, true);
                loopBackSocket.Bind(new IPEndPoint(IPAddress.Loopback, 17777));
                loopBackSocket.BeginReceiveFrom(buffer, 0, buffer.Length, SocketFlags.None, ref endPointLoopBack, 
                    new AsyncCallback(ReceiveDataLoopAsync), null);
            }
            catch (Exception ex)
            {
                //lblStatus.Text = "Error";
                MessageBox.Show("Load Error: " + ex.Message, "Loopback Server", MessageBoxButtons.OK, MessageBoxIcon.Error);
            }
        }

        #region Send LoopBack

        private void SendToLoopBackMessageAOG(byte[] byteData)
        {
            traffic.cntrPGNToAOG += byteData.Length;
            SendDataToLoopBack(byteData, epAgOpen);
        }

        private void SendToLoopBackMessageVR(byte[] byteData)
        {
            SendDataToLoopBack(byteData, epAgVR);
        }

        private void SendDataToLoopBack(byte[] byteData, IPEndPoint endPoint)
        {
            try
            {
                if (byteData.Length != 0)
                {
                    // Send packet to AgVR
                    loopBackSocket.BeginSendTo(byteData, 0, byteData.Length, SocketFlags.None, endPoint,
                        new AsyncCallback(SendDataLoopAsync), null);
                }
            }
            catch (Exception ex)
            {
                MessageBox.Show("Send Error: " + ex.Message, "UDP Client", MessageBoxButtons.OK, MessageBoxIcon.Error);
            }
        }

        public void SendDataLoopAsync(IAsyncResult asyncResult)
        {
            try
            {
                loopBackSocket.EndSend(asyncResult);
            }
            catch (Exception ex)
            {
                MessageBox.Show("SendData Error: " + ex.Message, "UDP Server", MessageBoxButtons.OK, MessageBoxIcon.Error);
            }
        }

        #endregion

        #region Receive LoopBack

        private void ReceiveFromLoopBack(byte[] data)
        {
            traffic.cntrPGNFromAOG += data.Length;

            //Send out to udp network
            SendUDPMessage(data, epModule);

            //send out to VR Loopback
            if (isPluginUsed) SendToLoopBackMessageVR(data);

            if (data[0] == 0x80 && data[1] == 0x81)
            {
                switch (data[3])
                {
                    case 0xFE: //254 AutoSteer Data
                        {
                            //serList.AddRange(data);
                            SendSteerModulePort(data, data.Length);
                            SendMachineModulePort(data, data.Length);
                            break;
                        }
                    case 0xFC: //252 steer settings
                        {
                            SendSteerModulePort(data, data.Length);
                            break;
                        }
                    case 0xFB: //251 steer config
                        {
                            SendSteerModulePort(data, data.Length);
                            break;
                        }
                    case 0xEF: //239 machine pgn
                        {
                            SendMachineModulePort(data, data.Length);
                            SendSteerModulePort(data, data.Length);
                            break;
                        }

                    case 0xEE: //238 machine config
                        {
                            SendMachineModulePort(data, data.Length);
                            SendSteerModulePort(data, data.Length);
                            break;
                        }

                    case 0xEC: //236 machine config
                        {
                            SendMachineModulePort(data, data.Length);
                            SendSteerModulePort(data, data.Length);
                            break;
                        }
                }
            }
        }

        private void ReceiveDataLoopAsync(IAsyncResult asyncResult)
        {
            try
            {
                // Receive all data
                int msgLen = loopBackSocket.EndReceiveFrom(asyncResult, ref endPointLoopBack);

                byte[] localMsg = new byte[msgLen];
                Array.Copy(buffer, localMsg, msgLen);

                // Listen for more connections again...
                loopBackSocket.BeginReceiveFrom(buffer, 0, buffer.Length, SocketFlags.None, ref endPointLoopBack, 
                    new AsyncCallback(ReceiveDataLoopAsync), null);

                BeginInvoke((MethodInvoker)(() => ReceiveFromLoopBack(localMsg)));
            }
            catch (Exception)
            {
                //MessageBox.Show("ReceiveData Error: " + ex.Message, "UDP Server", MessageBoxButtons.OK,
                //MessageBoxIcon.Error);
            }
        }

        #endregion

        #region Send UDP

        public void SendUDPMessage(byte[] byteData, IPEndPoint endPoint)
        {
            if (isUDPNetworkConnected)
            {
                try
                {
                    // Send packet to the zero
                    if (byteData.Length != 0)
                    {
                        UDPSocket.BeginSendTo(byteData, 0, byteData.Length, SocketFlags.None,
                           endPoint, new AsyncCallback(SendDataUDPAsync), null);
                        
                        if (byteData[0] == 0x80 && byteData[1] == 0x81)
                        {
                            if (byteData[3] == 254)
                                traffic.cntrSteerIn += byteData.Length;

                            if (byteData[3] == 239)
                                traffic.cntrMachineIn += byteData.Length;
                        }
                    }
                }
                catch (Exception)
                {
                    //WriteErrorLog("Sending UDP Message" + e.ToString());
                    //MessageBox.Show("Send Error: " + e.Message, "UDP Client", MessageBoxButtons.OK,
                    //MessageBoxIcon.Error);
                }
            }
        }

        private void SendDataUDPAsync(IAsyncResult asyncResult)
        {
            try
            {
                UDPSocket.EndSend(asyncResult);
            }
            catch (Exception)
            {
                //WriteErrorLog(" UDP Send Data" + e.ToString());
                //MessageBox.Show("SendData Error: " + e.Message, "UDP Server", MessageBoxButtons.OK,
                //MessageBoxIcon.Error);
            }
        }

        #endregion

        #region Receive UDP

        private void ReceiveDataUDPAsync(IAsyncResult asyncResult)
        {
            try
            {
                // Receive all data
                int msgLen = UDPSocket.EndReceiveFrom(asyncResult, ref endPointUDP);

                byte[] localMsg = new byte[msgLen];
                Array.Copy(buffer, localMsg, msgLen);

                // Listen for more connections again...
                UDPSocket.BeginReceiveFrom(buffer, 0, buffer.Length, SocketFlags.None, ref endPointUDP, 
                    new AsyncCallback(ReceiveDataUDPAsync), null);

                BeginInvoke((MethodInvoker)(() => ReceiveFromUDP(localMsg)));

            }
            catch (Exception)
            {
                //WriteErrorLog("UDP Recv data " + e.ToString());
                //MessageBox.Show("ReceiveData Error: " + e.Message, "UDP Server", MessageBoxButtons.OK,
                //MessageBoxIcon.Error);
            }
        }

        private void ReceiveFromUDP(byte[] data)
        {
            try
            {
                if (data[0] == 0x80 && data[1] == 0x81)
                {
                    //module return via udp sent to AOG
                    SendToLoopBackMessageAOG(data);

                    //module data also sent to VR
                    if (isPluginUsed) SendToLoopBackMessageVR(data);

                    if (data[3] == 253)
                        traffic.cntrSteerOut += data.Length;

                    else if (data[3] == 237)
                        traffic.cntrMachineOut += data.Length;

                    else if (data[3] == 211)
                        traffic.cntrIMUOut += data.Length;

                    else if (data[3] == 126)
                    {
                        traffic.helloFromAutoSteer = 0;
                        if (isViewAdvanced)
                        {
                            double actualSteerAngle = (Int16)((data[6] << 8) + data[5]);
                            lblSteerAngle.Text = (actualSteerAngle * 0.01).ToString("N1");
                            lblWASCounts.Text = ((Int16)((data[8] << 8) + data[7])).ToString();

                            lblSwitchStatus.Text = ((data[9] & 2) == 2).ToString();
                            lblWorkSwitchStatus.Text = ((data[9] & 1) == 1).ToString();
                        }
                    }

                    else if (data[3] == 123)
                    {
                        traffic.helloFromMachine = 0;

                        if (isViewAdvanced)
                        {
                            lbl1To8.Text = Convert.ToString(data[5], 2).PadLeft(8, '0');
                            lbl9To16.Text = Convert.ToString(data[6], 2).PadLeft(8, '0');
                        }
                    }

                    else if (data[3] == 121)
                        traffic.helloFromIMU = 0;

                    //scan Reply
                    else if (data[3] == 203) //
                    {
                        if (data[2] == 123)
                        {
                            scanReturn += "Machine Module \r\n";
                            scanReturn += data[5].ToString() + "." + data[6].ToString() + "."
                                + data[7].ToString() + "." + data[8].ToString() + "\r\n\r\n";
                        }
<<<<<<< HEAD
                        else if (data[2] == 120)
                        {
                            scanReturn += "Panda Module \r\n";
                            scanReturn += data[5].ToString() + "." + data[6].ToString() + "."
                                + data[7].ToString() + "." + data[8].ToString() + "\r\n\r\n";
                        }
=======
>>>>>>> 8fa811ed
                        else if (data[2] == 126)
                        {
                            scanReturn += "Steer Module \r\n";
                            scanReturn += data[5].ToString() + "." + data[6].ToString() + "."
                                + data[7].ToString() + "." + data[8].ToString() + "\r\n\r\n";
                        }
                        else if (data[2] == 121)
                        {
                            scanReturn += "IMU Module \r\n";
                            scanReturn += data[5].ToString() + "." + data[6].ToString() + "."
                                + data[7].ToString() + "." + data[8].ToString() + "\r\n\r\n";
                        }
                    }

                } // end of pgns

                else if (data[0] == 36 && (data[1] == 71 || data[1] == 80 || data[1] == 75))
                {
                    traffic.cntrGPSOut += data.Length;
                    rawBuffer += Encoding.ASCII.GetString(data);
                    ParseNMEA(ref rawBuffer);
                }
            }
            catch
            {

            }
        }

        #endregion
    }
}<|MERGE_RESOLUTION|>--- conflicted
+++ resolved
@@ -389,15 +389,13 @@
                             scanReturn += data[5].ToString() + "." + data[6].ToString() + "."
                                 + data[7].ToString() + "." + data[8].ToString() + "\r\n\r\n";
                         }
-<<<<<<< HEAD
                         else if (data[2] == 120)
                         {
                             scanReturn += "Panda Module \r\n";
                             scanReturn += data[5].ToString() + "." + data[6].ToString() + "."
                                 + data[7].ToString() + "." + data[8].ToString() + "\r\n\r\n";
                         }
-=======
->>>>>>> 8fa811ed
+
                         else if (data[2] == 126)
                         {
                             scanReturn += "Steer Module \r\n";
